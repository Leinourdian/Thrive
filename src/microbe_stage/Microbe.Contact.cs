--- conflicted
+++ resolved
@@ -132,11 +132,7 @@
     public bool IsBeingEngulfed { get; private set; }
 
     [JsonIgnore]
-<<<<<<< HEAD
     public override AliveMarker AliveMarker { get; } = new();
-=======
-    public AliveMarker AliveMarker { get; } = new();
->>>>>>> 44c2d809
 
     /// <summary>
     ///   The current state of the microbe. Shared across the colony
@@ -519,16 +515,11 @@
             chunkType.Meshes.Add(sceneToUse);
 
             // Finally spawn a chunk with the settings
-<<<<<<< HEAD
             var chunk = SpawnHelpers.InstantiateChunk(chunkType, Translation + positionAdded,
-                chunkScene, cloudSystem, random);
-=======
-            var chunk = SpawnHelpers.SpawnChunk(chunkType, Translation + positionAdded, GetStageAsParent(),
                 chunkScene, cloudSystem!, random);
 
             // Add to the spawn system to make these chunks limit possible number of entities
             SpawnSystem.AddEntityToTrack(chunk);
->>>>>>> 44c2d809
 
             ModLoader.ModInterface.TriggerOnChunkSpawned(chunk, false);
         }
