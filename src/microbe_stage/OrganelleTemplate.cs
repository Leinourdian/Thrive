--- conflicted
+++ resolved
@@ -47,13 +47,9 @@
 
     public object Clone()
     {
-<<<<<<< HEAD
-        return new OrganelleTemplate(Definition, Position, Orientation);
-=======
-        return new OrganelleTemplate(Definition, Position, Orientation, NumberOfTimesMoved)
+        return new OrganelleTemplate(Definition, Position, Orientation)
         {
             Upgrades = (OrganelleUpgrades?)Upgrades?.Clone(),
         };
->>>>>>> 44c2d809
     }
 }