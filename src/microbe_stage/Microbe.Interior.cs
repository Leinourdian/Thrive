--- conflicted
+++ resolved
@@ -561,13 +561,8 @@
     {
         float currentHealth = Hitpoints / MaxHitpoints;
 
-<<<<<<< HEAD
-        MaxHitpoints = Species.MembraneType.Hitpoints + HexCount * 5 +
-            (Species.MembraneRigidity * Constants.MEMBRANE_RIGIDITY_HITPOINTS_MODIFIER);
-=======
-        MaxHitpoints = CellTypeProperties.MembraneType.Hitpoints +
+        MaxHitpoints = CellTypeProperties.MembraneType.Hitpoints + HexCount * 5 +
             (CellTypeProperties.MembraneRigidity * Constants.MEMBRANE_RIGIDITY_HITPOINTS_MODIFIER);
->>>>>>> 070fa612
 
         Hitpoints = MaxHitpoints * currentHealth;
     }
@@ -696,14 +691,9 @@
             // Nucleus is also now ready to reproduce
             allOrganellesDivided = true;
 
-<<<<<<< HEAD
             // For NPC cells this immediately splits them and the
             // allOrganellesDivided flag is reset
             // ReadyToReproduce(); // changed: disabled reproduction
-=======
-            // For NPC cells this immediately splits them and the allOrganellesDivided flag is reset
-            ReadyToReproduce();
->>>>>>> 070fa612
         }
     }
 
@@ -820,13 +810,8 @@
 
     private void HandleOsmoregulation(float delta)
     {
-<<<<<<< HEAD
-        var osmoregulationCost = ((HexCount * Species.MembraneType.OsmoregulationFactor *
+        var osmoregulationCost = ((HexCount * CellTypeProperties.MembraneType.OsmoregulationFactor *
             Constants.ATP_COST_FOR_OSMOREGULATION) + 0.1f * HexCount * Mathf.Sqrt(HexCount)) * delta; // changed: added + 0.1f * hex...
-=======
-        var osmoregulationCost = (HexCount * CellTypeProperties.MembraneType.OsmoregulationFactor *
-            Constants.ATP_COST_FOR_OSMOREGULATION) * delta;
->>>>>>> 070fa612
 
         // 5% osmoregulation bonus per colony member
         if (Colony != null)
