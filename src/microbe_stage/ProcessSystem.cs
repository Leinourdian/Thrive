--- conflicted
+++ resolved
@@ -444,15 +444,12 @@
             currentProcessStatistics?.AddInputAmount(entry.Key, ambient);
 
             // do environmental modifier here, and save it for later
-<<<<<<< HEAD
-            environmentModifier *= dissolved / entry.Value;
-            // float size = bag.Capacity; // changed: added
-            // environmentModifier *= Mathf.Pow(36 * Mathf.Pi * size * size, 1 / 3) / size; // changed: added
-=======
+
             environmentModifier *= entry.Key == Temperature ?
                 CalculateTemperatureEffect(ambient) :
                 ambient / entry.Value;
->>>>>>> 3bc2f1f0
+            // float size = bag.Capacity; // changed: added
+            // environmentModifier *= Mathf.Pow(36 * Mathf.Pi * size * size, 1 / 3) / size; // changed: added
 
             if (environmentModifier <= MathUtils.EPSILON)
                 currentProcessStatistics?.AddLimitingFactor(entry.Key);
