﻿using System;
using System.Collections.Generic;
using Godot;
using Newtonsoft.Json;

/// <summary>
///   Main script on each cell in the game.
///   Partial class: Init, _Ready, _Process,
///   Processes, Species, Audio, Movement
/// </summary>
[JsonObject(IsReference = true)]
[JSONAlwaysDynamicType]
[SceneLoadedClass("res://src/microbe_stage/Microbe.tscn", UsesEarlyResolve = false)]
[DeserializedCallbackTarget]
public partial class Microbe : RigidBody, ISpawned, IProcessable, IMicrobeAI, ISaveLoadedTracked
{
    /// <summary>
    ///   The point towards which the microbe will move to point to
    /// </summary>
    public Vector3 LookAtPoint = new(0, 0, -1);

    /// <summary>
    ///   The direction the microbe wants to move. Doesn't need to be normalized
    /// </summary>
    public Vector3 MovementDirection = new(0, 0, 0);

    private HybridAudioPlayer engulfAudio = null!;
    private HybridAudioPlayer bindingAudio = null!;
    private HybridAudioPlayer movementAudio = null!;
    private List<AudioStreamPlayer3D> otherAudioPlayers = new();
    private List<AudioStreamPlayer> nonPositionalAudioPlayers = new();

    /// <summary>
    ///   Init can call _Ready if it hasn't been called yet
    /// </summary>
    private bool onReadyCalled;

    /// <summary>
    ///   We need to know when we should process ourselves or we are ran through <see cref="MicrobeSystem"/>.
    ///   This is this way as microbes can be used for editor previews and also in <see cref="PhotoStudio"/>.
    /// </summary>
    private bool usesExternalProcess;

    private bool absorptionSkippedEarly;

    private bool processesDirty = true;
    private List<TweakedProcess>? processes;

    private bool cachedHexCountDirty = true;
    private int cachedHexCount;

    private float collisionForce;

    private Vector3 queuedMovementForce;

    private Vector3 lastLinearVelocity;
    private Vector3 lastLinearAcceleration;
    private Vector3 linearAcceleration;

    private float movementSoundCooldownTimer;

    private Random random = new();

    private HashSet<(Compound Compound, float Range, float MinAmount, Color Colour)> activeCompoundDetections = new();

    private bool? hasSignalingAgent;

    [JsonProperty]
    private MicrobeSignalCommand command = MicrobeSignalCommand.None;

    [JsonProperty]
    private MicrobeAI? ai;

    /// <summary>
    ///   3d audio listener attached to this microbe if it is the player owned one.
    /// </summary>
    private Listener? listener;

    private MicrobeSpecies? cachedMicrobeSpecies;
    private EarlyMulticellularSpecies? cachedMulticellularSpecies;

    /// <summary>
    ///   The species of this microbe. It's mandatory to initialize this with <see cref="ApplySpecies"/> otherwise
    ///   random stuff in this instance won't work
    /// </summary>
    [JsonProperty]
    public Species Species { get; private set; } = null!;

    [JsonProperty]
    public CellType? MulticellularCellType { get; private set; }

    /// <summary>
    ///    True when this is the player's microbe
    /// </summary>
    [JsonProperty]
    public bool IsPlayerMicrobe { get; private set; }

    [JsonIgnore]
    public bool IsHoveredOver { get; set; }

    /// <summary>
    ///   Multiplied on the movement speed of the microbe.
    /// </summary>
    [JsonProperty]
    public float MovementFactor { get; private set; } = 1.0f;

    [JsonIgnore]
    public bool IsMulticellular => MulticellularCellType != null;

    [JsonIgnore]
    public ICellProperties CellTypeProperties
    {
        get
        {
            if (MulticellularCellType != null)
            {
                return MulticellularCellType;
            }

            return CastedMicrobeSpecies;
        }
    }

    [JsonIgnore]
    public int HexCount
    {
        get
        {
            if (cachedHexCountDirty)
                CountHexes();

            return cachedHexCount;
        }
    }

    [JsonIgnore]
    public float Radius
    {
        get
        {
            var radius = Membrane.EncompassingCircleRadius;

            if (CellTypeProperties.IsBacteria)
                radius *= 0.5f;

            return radius;
        }
    }

    [JsonIgnore]
    public bool HasSignalingAgent
    {
        get
        {
            if (hasSignalingAgent != null)
                return hasSignalingAgent.Value;

            return CheckHasSignalingAgent();
        }
    }

    [JsonIgnore]
    public MicrobeSignalCommand SignalCommand
    {
        get
        {
            if (!CheckHasSignalingAgent() || Dead)
                return MicrobeSignalCommand.None;

            return command;
        }
    }

    /// <summary>
    ///   Because AI is ran in parallel thread, if it wants to change the signaling, it needs to do it through this
    /// </summary>
    [JsonProperty]
    public MicrobeSignalCommand? QueuedSignalingCommand { get; set; }

    /// <summary>
    ///   Returns a squared value of <see cref="Radius"/>.
    /// </summary>
    [JsonIgnore]
    public float RadiusSquared => Radius * Radius;

    [JsonProperty]
    public int DespawnRadiusSquared { get; set; }

    /// <summary>
    ///   If true this shifts the purpose of this cell for visualizations-only
    ///   (stops the normal functioning of the cell).
    /// </summary>
    [JsonIgnore]
    public bool IsForPreviewOnly { get; set; }

    [JsonIgnore]
    public Node EntityNode => this;

    [JsonIgnore]
    public List<TweakedProcess> ActiveProcesses
    {
        get
        {
            if (processesDirty)
                RefreshProcesses();
            return processes!;
        }
    }

    /// <summary>
    ///   Process running statistics for this cell. For now only computed for the player cell
    /// </summary>
    [JsonIgnore]
    public ProcessStatistics? ProcessStatistics { get; private set; }

    /// <summary>
    ///   For checking if the player is in freebuild mode or not
    /// </summary>
    [JsonProperty]
    public GameProperties CurrentGame { get; private set; } = null!;

    /// <summary>
    ///   Needs access to the world for population changes
    /// </summary>
    [JsonIgnore]
    public GameWorld GameWorld => CurrentGame.GameWorld;

    [JsonProperty]
    public float TimeUntilNextAIUpdate { get; set; }

    public bool IsLoadedFromSave { get; set; }

    protected MicrobeSpecies CastedMicrobeSpecies
    {
        get
        {
            if (cachedMicrobeSpecies != null)
                return cachedMicrobeSpecies;

            cachedMicrobeSpecies = (MicrobeSpecies)Species;
            return cachedMicrobeSpecies;
        }
    }

    protected EarlyMulticellularSpecies CastedMulticellularSpecies
    {
        get
        {
            if (cachedMulticellularSpecies != null)
                return cachedMulticellularSpecies;

            cachedMulticellularSpecies = (EarlyMulticellularSpecies)Species;
            return cachedMulticellularSpecies;
        }
    }

    /// <summary>
    ///   Must be called when spawned to provide access to the needed systems
    /// </summary>
    public void Init(CompoundCloudSystem cloudSystem, GameProperties currentGame, bool isPlayer)
    {
        this.cloudSystem = cloudSystem;
        CurrentGame = currentGame;
        IsPlayerMicrobe = isPlayer;

        if (!isPlayer)
            ai = new MicrobeAI(this);

        // Needed for immediately applying the species
        _Ready();
    }

    public override void _Ready()
    {
        if (cloudSystem == null && !IsForPreviewOnly)
            throw new InvalidOperationException("Microbe not initialized");

        if (onReadyCalled)
            return;

        Membrane = GetNode<Membrane>("Membrane");
        OrganelleParent = GetNode<Spatial>("OrganelleParent");

        if (IsForPreviewOnly)
        {
            // Disable our physics to not cause issues with multiple preview cells bumping into each other
            Mode = ModeEnum.Kinematic;
            return;
        }

        atp = SimulationParameters.Instance.GetCompound("atp");

        engulfAudio = GetNode<HybridAudioPlayer>("EngulfAudio");
        bindingAudio = GetNode<HybridAudioPlayer>("BindingAudio");
        movementAudio = GetNode<HybridAudioPlayer>("MovementAudio");

        cellBurstEffectScene = GD.Load<PackedScene>("res://src/microbe_stage/particles/CellBurstEffect.tscn");

        engulfAudio.Positional = movementAudio.Positional = bindingAudio.Positional = !IsPlayerMicrobe;

        // You may notice that there are two separate ways that an audio is played in this class:
        // using pre-existing audio node e.g "bindingAudio", "movementAudio" and through method e.g "PlaySoundEffect",
        // "PlayNonPositionalSoundEffect". The former is approach best used to play looping sounds with more control
        // to the audio player while the latter is more convenient for dynamic and various short one-time sound effects
        // in expense of lesser audio player control.

        if (IsPlayerMicrobe)
        {
            // Creates and activates the audio listener for the player microbe. Positional sound will be
            // received by it instead of the main camera.
            listener = new Listener();
            AddChild(listener);
            listener.MakeCurrent();

            // Setup tracking running processes
            ProcessStatistics = new ProcessStatistics();

            GD.Print("Player Microbe spawned");
        }

        // Setup physics callback stuff
        var engulfDetector = GetNode<Area>("EngulfDetector");
        engulfShape = (SphereShape)engulfDetector.GetNode<CollisionShape>("EngulfShape").Shape;

        engulfDetector.Connect("body_entered", this, nameof(OnBodyEnteredEngulfArea));
        engulfDetector.Connect("body_exited", this, nameof(OnBodyExitedEngulfArea));

        ContactsReported = Constants.DEFAULT_STORE_CONTACTS_COUNT;
        Connect("body_shape_entered", this, nameof(OnContactBegin));
        Connect("body_shape_exited", this, nameof(OnContactEnd));

        Mass = Constants.MICROBE_BASE_MASS;

        if (IsLoadedFromSave)
        {
            if (organelles == null)
                throw new JsonException($"Loaded microbe is missing {nameof(organelles)} property");

            // Fix the tree of colonies
            if (ColonyChildren != null)
            {
                foreach (var child in ColonyChildren)
                {
                    AddChild(child);
                }
            }

            // Need to re-attach our organelles
            foreach (var organelle in organelles)
                OrganelleParent.AddChild(organelle);

            // Colony children shapes need re-parenting to their master
            // The shapes have to be re-parented to their original microbe then to the master again, maybe engine bug
            // Also re-add to the collision exception and change the mode to static as it should be
            // And add remake mass for colony master
            if (Colony != null && this != Colony.Master)
            {
                ReParentShapes(this, Vector3.Zero);
                ReParentShapes(Colony.Master, GetOffsetRelativeToMaster());
                Colony.Master.AddCollisionExceptionWith(this);
                AddCollisionExceptionWith(Colony.Master);
                Mode = ModeEnum.Static;
                Colony.Master.Mass += Mass;
            }

            // And recompute storage
            RecomputeOrganelleCapacity();

            // Do species setup that we need on load
            SetScaleFromSpecies();
            SetMembraneFromSpecies();
        }

        onReadyCalled = true;
    }

    /// <summary>
    ///   Applies the species for this cell. Called when spawned
    /// </summary>
    public void ApplySpecies(Species species)
    {
        cachedMicrobeSpecies = null;
        cachedMulticellularSpecies = null;

        Species = species;

        if (species is MicrobeSpecies microbeSpecies)
        {
            // We might as well store this here as we already casted it. This property is not saved to make working
            // with earlier saves easier
            cachedMicrobeSpecies = microbeSpecies;
        }
        else if (species is EarlyMulticellularSpecies earlyMulticellularSpecies)
        {
            // The first cell of a species is the first cell of the multicellular species, others are created with
            // ApplyMulticellularNonFirstCellSpecies
            MulticellularCellType = earlyMulticellularSpecies.Cells[0].CellType;

            cachedMulticellularSpecies = earlyMulticellularSpecies;
        }
        else
        {
            throw new ArgumentException("Microbe can only be a microbe or early multicellular species");
        }

        FinishSpeciesSetup();
    }

    /// <summary>
    ///   Gets the actually hit microbe (potentially in a colony)
    /// </summary>
    /// <param name="bodyShape">The shape that was hit</param>
    /// <returns>The actual microbe that was hit or null if the bodyShape was not found</returns>
    public Microbe? GetMicrobeFromShape(int bodyShape)
    {
        if (Colony == null)
            return this;

        var touchedOwnerId = ShapeFindOwner(bodyShape);

        // Not found
        if (touchedOwnerId == uint.MaxValue)
            return null;

        return GetColonyMemberWithShapeOwner(touchedOwnerId, Colony);
    }

    /// <summary>
    ///   Called from movement organelles to add movement force
    /// </summary>
    public void AddMovementForce(Vector3 force)
    {
        queuedMovementForce += force;
    }

    public void ReportActiveChemereception(Compound compound, float range, float minAmount, Color colour)
    {
        activeCompoundDetections.Add((compound, range, minAmount, colour));
    }

    public void PlaySoundEffect(string effect, float volume = 1.0f)
    {
        // TODO: make these sound objects only be loaded once
        var sound = GD.Load<AudioStream>(effect);

        // Find a player not in use or create a new one if none are available.
        var player = otherAudioPlayers.Find(nextPlayer => !nextPlayer.Playing);

        if (player == null)
        {
            // If we hit the player limit just return and ignore the sound.
            if (otherAudioPlayers.Count >= Constants.MAX_CONCURRENT_SOUNDS_PER_ENTITY)
                return;

            player = new AudioStreamPlayer3D();
            player.MaxDistance = 100.0f;
            player.Bus = "SFX";

            AddChild(player);
            otherAudioPlayers.Add(player);
        }

        player.UnitDb = GD.Linear2Db(volume);
        player.Stream = sound;
        player.Play();
    }

    public void PlayNonPositionalSoundEffect(string effect, float volume = 1.0f)
    {
        // TODO: make these sound objects only be loaded once
        var sound = GD.Load<AudioStream>(effect);

        // Find a player not in use or create a new one if none are available.
        var player = nonPositionalAudioPlayers.Find(nextPlayer => !nextPlayer.Playing);

        if (player == null)
        {
            // If we hit the player limit just return and ignore the sound.
            if (nonPositionalAudioPlayers.Count >= Constants.MAX_CONCURRENT_SOUNDS_PER_ENTITY)
                return;

            player = new AudioStreamPlayer();
            player.Bus = "SFX";

            AddChild(player);
            nonPositionalAudioPlayers.Add(player);
        }

        player.VolumeDb = GD.Linear2Db(volume);
        player.Stream = sound;
        player.Play();
    }

    public void NotifyExternalProcessingIsUsed()
    {
        if (usesExternalProcess)
            return;

        usesExternalProcess = true;
        SetProcess(false);
    }

    /// <summary>
    ///   Async part of microbe processing
    /// </summary>
    /// <param name="delta">Time since the last call</param>
    /// <remarks>
    ///   <para>
    ///     TODO: microbe processing needs more refactoring in the individual operation methods to really allow more
    ///     work to be put in this asynchronous processing method
    ///   </para>
    /// </remarks>
    public void ProcessEarlyAsync(float delta)
    {
        if (membraneOrganellePositionsAreDirty)
        {
            // Redo the cell membrane.
            SendOrganellePositionsToMembrane();

            membraneOrganellesWereUpdatedThisFrame = true;
        }
        else
        {
            membraneOrganellesWereUpdatedThisFrame = false;
        }

        // The code below starting from here is not needed for a display-only cell
        if (IsForPreviewOnly)
            return;

        // Movement factor is reset here. HandleEngulfing will set the right value
        MovementFactor = 1.0f;
        queuedMovementForce = new Vector3(0, 0, 0);

        // Reduce agent emission cooldown
        AgentEmissionCooldown -= delta;
        if (AgentEmissionCooldown < 0)
            AgentEmissionCooldown = 0;

        lastCheckedATPDamage += delta;

        if (!Membrane.Dirty)
        {
            HandleCompoundAbsorbing(delta);
        }
        else
        {
            absorptionSkippedEarly = true;
        }

        // Colony members have their movement update before organelle update,
        // so that the movement organelles see the direction
        // The colony master should be already updated as the movement direction is either set by the player input or
        // microbe AI, neither of which will happen concurrently, so this should always get the up to date value
        if (Colony != null && Colony.Master != this)
            MovementDirection = Colony.Master.MovementDirection;

        // Let organelles do stuff (this for example gets the movement force from flagella)
        foreach (var organelle in organelles!.Organelles)
        {
            organelle.UpdateAsync(delta);
        }

        HandleHitpointsRegeneration(delta);

        HandleOsmoregulation(delta);

        if (!Membrane.Dirty)
            HandleCompoundVenting(delta);
    }

    public void ProcessSync(float delta)
    {
        // Updates the listener if this is the player owned microbe.
        if (listener != null)
        {
            // Listener is directional and since it is a child of the microbe it will have the same forward
            // vector as the parent. Since we want sound to come from the side of the screen relative to the
            // camera rather than the microbe we need to force the listener to face up every frame.
            Transform transform = GlobalTransform;
            transform.basis = new Basis(new Vector3(0.0f, 0.0f, -1.0f));
            listener.GlobalTransform = transform;
        }

        if (membraneOrganellesWereUpdatedThisFrame && IsForPreviewOnly)
        {
            if (organelles == null)
                throw new InvalidOperationException("Preview microbe was not initialized with organelles list");

            // Update once for the positioning of external organelles
            foreach (var organelle in organelles.Organelles)
            {
                organelle.UpdateAsync(delta);
                organelle.UpdateSync();
            }
        }

        // The code below starting from here is not needed for a display-only cell
        if (IsForPreviewOnly)
            return;

        CheckEngulfShapeSize();

        // Fire queued agents
        if (queuedToxinToEmit != null)
        {
            EmitToxin(queuedToxinToEmit);
            queuedToxinToEmit = null;
        }

        // If we didn't have our membrane ready yet in the async process we need to do these now
        if (absorptionSkippedEarly)
        {
            HandleCompoundAbsorbing(delta);
            HandleCompoundVenting(delta);
            absorptionSkippedEarly = false;
        }

        HandleFlashing(delta);
<<<<<<< HEAD
        HandleHitpointsRegeneration(delta);
        // HandleReproduction(delta); // changed: commented out
=======

        HandleReproduction(delta);
>>>>>>> 070fa612

        // Handles engulfing related stuff as well as modifies the movement factor.
        // This needs to be done before Update is called on organelles as movement organelles will use MovementFactor.
        HandleEngulfing(delta);

        // Handles binding related stuff
        HandleBinding(delta);
        HandleUnbinding();

        // Let organelles do stuff (this for example gets the movement force from flagella)
        foreach (var organelle in organelles!.Organelles)
        {
            organelle.UpdateSync();
        }

        if (QueuedSignalingCommand != null)
        {
            command = QueuedSignalingCommand.Value;
            QueuedSignalingCommand = null;
        }

        // Rotation is applied in the physics force callback as that's
        // the place where the body rotation can be directly set
        // without problems

        HandleChemoreceptorLines(delta);

        if (Colony != null && Colony.Master == this)
            Colony.Process(delta);

        while (lastCheckedATPDamage >= Constants.ATP_DAMAGE_CHECK_INTERVAL)
        {
            lastCheckedATPDamage -= Constants.ATP_DAMAGE_CHECK_INTERVAL;
            ApplyATPDamage();
        }

        Membrane.HealthFraction = Hitpoints / MaxHitpoints;

        if (Hitpoints <= 0 || Dead)
        {
            HandleDeath(delta);
        }
        else
        {
            // As long as the player has been alive they can go to the editor in freebuild
            if (OnReproductionStatus != null && CurrentGame.FreeBuild)
            {
                OnReproductionStatus(this, true);
            }
        }
    }

    public override void _Process(float delta)
    {
        if (usesExternalProcess)
        {
            GD.PrintErr("_Process was called for microbe that uses external processing");
            return;
        }

        // https://github.com/Revolutionary-Games/Thrive/issues/1976
        if (delta <= 0)
            return;

        ProcessEarlyAsync(delta);
        ProcessSync(delta);
    }

    public override void _PhysicsProcess(float delta)
    {
        linearAcceleration = (LinearVelocity - lastLinearVelocity) / delta;

        // Movement
        if (ColonyParent == null && !IsForPreviewOnly)
        {
            HandleMovement(delta);
        }
        else
        {
            Colony?.Master.AddMovementForce(queuedMovementForce);
        }

        lastLinearVelocity = LinearVelocity;
        lastLinearAcceleration = linearAcceleration;
    }

    public override void _EnterTree()
    {
        base._EnterTree();

        if (IsPlayerMicrobe)
            CheatManager.OnPlayerDuplicationCheatUsed += OnPlayerDuplicationCheat;
    }

    public override void _ExitTree()
    {
        base._ExitTree();

        if (IsPlayerMicrobe)
            CheatManager.OnPlayerDuplicationCheatUsed -= OnPlayerDuplicationCheat;
    }

    public void AIThink(float delta, Random random, MicrobeAICommonData data)
    {
        if (IsPlayerMicrobe)
            throw new InvalidOperationException("AI can't run on the player microbe");

        if (Dead)
            return;

        try
        {
            ai!.Think(delta, random, data);
        }
#pragma warning disable CA1031 // AI needs to be boxed good
        catch (Exception e)
#pragma warning restore CA1031
        {
            GD.PrintErr("Microbe AI failure! ", e);
        }
    }

    public override void _IntegrateForces(PhysicsDirectBodyState physicsState)
    {
        if (ColonyParent != null)
            return;

        // TODO: should movement also be applied here?

        physicsState.Transform = GetNewPhysicsRotation(physicsState.Transform);

        // Reset total sum from previous collisions
        collisionForce = 0.0f;

        // Sum impulses from all contact points
        for (var i = 0; i < physicsState.GetContactCount(); ++i)
        {
            // TODO: Godot currently does not provide a convenient way to access a collision impulse, this
            // for example is luckily available only in Bullet which makes things a bit easier. Would need
            // proper handling for this in the future.
            collisionForce += physicsState.GetContactImpulse(i);
        }
    }

    /// <summary>
    ///   Returns a list of tuples, representing all possible compound targets. These are not all clouds that the
    ///   microbe can smell; only the best candidate of each compound type.
    /// </summary>
    /// <param name="clouds">CompoundCloudSystem to scan</param>
    /// <returns>
    ///   A list of tuples. Each tuple contains the type of compound, the color of the line (if any needs to be drawn),
    ///   and the location where the compound is located.
    /// </returns>
    public List<(Compound Compound, Color Colour, Vector3 Target)> GetDetectedCompounds(CompoundCloudSystem clouds)
    {
        var detections = new List<(Compound Compound, Color Colour, Vector3 Target)>();
        foreach (var (compound, range, minAmount, colour) in activeCompoundDetections)
        {
            var detectedCompound = clouds.FindCompoundNearPoint(Translation, compound, range, minAmount);

            if (detectedCompound != null)
            {
                detections.Add((compound, colour, detectedCompound.Value));
            }
        }

        return detections;
    }

    public void OverrideScaleForPreview(float scale)
    {
        if (!IsForPreviewOnly)
            throw new InvalidOperationException("Scale can only be overridden for preview microbes");

        ApplyScale(new Vector3(scale, scale, scale));
    }

    /// <summary>
    ///   This method calculates the relative rotation and translation this microbe should have to its microbe parent.
    ///   <a href="https://randomthrivefiles.b-cdn.net/documentation/fixed_colony_rotation_explanation_image.png">
    ///     Visual explanation
    ///   </a>
    /// </summary>
    /// <remarks>
    ///   <para>
    ///     Storing the old global translation and rotation, re-parenting and then reapplying the stored values is
    ///     worse than this code because this code utilizes GetVectorTowardsNearestPointOfMembrane. This reduces the
    ///     visual gap between the microbes in a colony.
    ///   </para>
    /// </remarks>
    /// <returns>Returns relative translation and rotation</returns>
    private (Vector3 Translation, Vector3 Rotation) GetNewRelativeTransform()
    {
        if (ColonyParent == null)
            throw new InvalidOperationException("This microbe doesn't have colony parent set");

        // Gets the global rotation of the parent
        var globalParentRotation = ColonyParent.GlobalTransform.basis.GetEuler();

        // A vector from the parent to me
        var vectorFromParent = GlobalTransform.origin - ColonyParent.GlobalTransform.origin;

        // A vector from me to the parent
        var vectorToParent = -vectorFromParent;

        // TODO: using quaternions here instead of assuming that rotating about the up/down axis is right would be nice
        // This vector represents the vectorToParent as if I had no rotation.
        // This works by rotating vectorToParent by the negative value (therefore Down) of my current rotation
        // This is important, because GetVectorTowardsNearestPointOfMembrane only works with non-rotated microbes
        var vectorToParentWithoutRotation = vectorToParent.Rotated(Vector3.Down, Rotation.y);

        // This vector represents the vectorFromParent as if the parent had no rotation.
        var vectorFromParentWithoutRotation = vectorFromParent.Rotated(Vector3.Down, globalParentRotation.y);

        // Calculates the vector from the center of the parent's membrane towards me with canceled out rotation.
        // This gets added to the vector calculated one call before.
        var correctedVectorFromParent = ColonyParent.Membrane
            .GetVectorTowardsNearestPointOfMembrane(vectorFromParentWithoutRotation.x,
                vectorFromParentWithoutRotation.z).Rotated(Vector3.Up, globalParentRotation.y);

        // Calculates the vector from my center to my membrane towards the parent.
        // This vector gets rotated back to cancel out the rotation applied two calls above.
        // -= to negate the vector, so that the two membrane vectors amplify
        correctedVectorFromParent -= Membrane
            .GetVectorTowardsNearestPointOfMembrane(vectorToParentWithoutRotation.x, vectorToParentWithoutRotation.z)
            .Rotated(Vector3.Up, Rotation.y);

        // Rotated because the rotational scope is different.
        var newTranslation = correctedVectorFromParent.Rotated(Vector3.Down, globalParentRotation.y);

        return (newTranslation, Rotation - globalParentRotation);
    }

    private void FinishSpeciesSetup()
    {
        if (CellTypeProperties.Organelles.Count < 1)
            throw new ArgumentException("Species with no organelles is not valid");

        SetScaleFromSpecies();

        ResetOrganelleLayout();

        SetMembraneFromSpecies();

        if (Membrane.Type.CellWall)
        {
            // Reset engulf mode if the new membrane doesn't allow it
            if (State == MicrobeState.Engulf)
                State = MicrobeState.Normal;
        }

        SetupMicrobeHitpoints();
    }

    private void SetScaleFromSpecies()
    {
        var scale = new Vector3(1.0f, 1.0f, 1.0f);

        // Bacteria are 50% the size of other cells
        if (CellTypeProperties.IsBacteria)
            scale = new Vector3(0.5f, 0.5f, 0.5f);

        ApplyScale(scale);
    }

    private void ApplyScale(Vector3 scale)
    {
        // Scale only the graphics parts to not have physics affected
        Membrane.Scale = scale;
        OrganelleParent.Scale = scale;
    }

    private Node GetStageAsParent()
    {
        if (Colony == null)
            return GetParent();

        return Colony.Master.GetParent();
    }

    private Vector3 DoBaseMovementForce(float delta)
    {
        var cost = (Constants.BASE_MOVEMENT_ATP_COST * HexCount) * delta;

        var got = Compounds.TakeCompound(atp, cost);

<<<<<<< HEAD
        float force = Constants.CELL_BASE_THRUST * Mathf.Sqrt(HexCount); // changed: added * Mathf.Sqrt(HexCount)
=======
        float force = Constants.CELL_BASE_THRUST;
        float appliedFactor = MovementFactor;
        if (Colony != null && Colony.Master == this)
        {
            // Multiplies the movement factor as if the colony has the normal microbe speed
            // Then it subtracts movement speed from 100% up to 75%(soft cap),
            // using a series that converges to 1 , value = (1/2 + 1/4 + 1/8 +.....) = 1 - 1/2^n
            // when specialized cells become a reality the cap could be lowered to encourage cell specialization
            appliedFactor *= Colony.ColonyMembers.Count;
            var seriesValue = 1 - 1 / (float)Math.Pow(2, Colony.ColonyMembers.Count - 1);
            appliedFactor -= (appliedFactor * 0.15f) * seriesValue;
        }
>>>>>>> 070fa612

        // Halve speed if out of ATP
        if (got < cost)
        {
            // Not enough ATP to move at full speed
            force *= 0.5f;
        }

        if (IsPlayerMicrobe)
            force *= CheatManager.Speed;

        return Transform.basis.Xform(MovementDirection * force) * appliedFactor *
            (CellTypeProperties.MembraneType.MovementFactor -
                (CellTypeProperties.MembraneRigidity * Constants.MEMBRANE_RIGIDITY_MOBILITY_MODIFIER));
    }

    private void ApplyMovementImpulse(Vector3 movement, float delta)
    {
        if (movement.x == 0.0f && movement.z == 0.0f)
            return;

        // Scale movement by delta time (not by framerate). We aren't Fallout 4
        ApplyCentralImpulse(movement * delta);
    }

    /// <summary>
    ///   Just slerps towards a fixed amount the target point
    /// </summary>
    private Transform GetNewPhysicsRotation(Transform transform)
    {
        var target = transform.LookingAt(LookAtPoint, new Vector3(0, 1, 0));

        // Need to manually normalize everything, otherwise the slerp fails
        Quat slerped = transform.basis.Quat().Normalized().Slerp(
            target.basis.Quat().Normalized(), 0.2f);

        return new Transform(new Basis(slerped), transform.origin);
    }

    /// <summary>
    ///   Updates the list of processes organelles do
    /// </summary>
    private void RefreshProcesses()
    {
        if (processes == null)
        {
            processes = new List<TweakedProcess>();
        }
        else
        {
            processes.Clear();
        }

        if (organelles == null)
            return;

        foreach (var entry in organelles.Organelles)
        {
            // Duplicate processes need to be combined into a single TweakedProcess
            foreach (var process in entry.Definition.RunnableProcesses)
            {
                bool found = false;

                foreach (var existing in processes)
                {
                    if (existing.Process == process.Process)
                    {
                        existing.Rate += process.Rate;
                        found = true;
                        break;
                    }
                }

                if (!found)
                {
                    // Because we modify the process, we must duplicate the object for each microbe
                    processes.Add((TweakedProcess)process.Clone());
                }
            }
        }

        processesDirty = false;
    }

    private void CountHexes()
    {
        cachedHexCount = 0;

        if (organelles == null)
            return;

        foreach (var entry in organelles.Organelles)
        {
            cachedHexCount += entry.Definition.Hexes.Count;
        }

        cachedHexCountDirty = false;
    }
}<|MERGE_RESOLUTION|>--- conflicted
+++ resolved
@@ -617,13 +617,7 @@
         }
 
         HandleFlashing(delta);
-<<<<<<< HEAD
-        HandleHitpointsRegeneration(delta);
         // HandleReproduction(delta); // changed: commented out
-=======
-
-        HandleReproduction(delta);
->>>>>>> 070fa612
 
         // Handles engulfing related stuff as well as modifies the movement factor.
         // This needs to be done before Update is called on organelles as movement organelles will use MovementFactor.
@@ -910,10 +904,7 @@
 
         var got = Compounds.TakeCompound(atp, cost);
 
-<<<<<<< HEAD
         float force = Constants.CELL_BASE_THRUST * Mathf.Sqrt(HexCount); // changed: added * Mathf.Sqrt(HexCount)
-=======
-        float force = Constants.CELL_BASE_THRUST;
         float appliedFactor = MovementFactor;
         if (Colony != null && Colony.Master == this)
         {
@@ -925,7 +916,6 @@
             var seriesValue = 1 - 1 / (float)Math.Pow(2, Colony.ColonyMembers.Count - 1);
             appliedFactor -= (appliedFactor * 0.15f) * seriesValue;
         }
->>>>>>> 070fa612
 
         // Halve speed if out of ATP
         if (got < cost)
