﻿using System;
using System.Collections.Generic;
using System.Globalization;
using System.Linq;
using Godot;

/// <summary>
///   Manages a custom context menu solely for showing list of options for a placed organelle
///   in the microbe editor.
/// </summary>
public class OrganellePopupMenu : PopupPanel
{
    [Export]
    public NodePath SelectedOrganelleNameLabelPath = null!;

    [Export]
    public NodePath DeleteButtonPath = null!;

    [Export]
    public NodePath MoveButtonPath = null!;

    [Export]
<<<<<<< HEAD
    public NodePath MicrobeEditorPath;

    private Label selectedOrganelleNameLabel;
    private Button deleteButton;
    private Button moveButton;
    private MicrobeEditor microbeEditor;

    private bool showPopup;
    private List<OrganelleTemplate> selectedOrganelles;
=======
    public NodePath ModifyButtonPath = null!;

    private Label? selectedOrganelleNameLabel;
    private Button? deleteButton;
    private Button? moveButton;
    private Button? modifyButton;

    private bool showPopup;
    private OrganelleTemplate? selectedOrganelle;
>>>>>>> 44c2d809
    private bool enableDelete = true;
    private bool enableMove = true;
    private bool enableModify;

    [Signal]
    public delegate void DeletePressed();

    [Signal]
    public delegate void MovePressed();

    [Signal]
    public delegate void ModifyPressed();

    public bool ShowPopup
    {
        get => showPopup;
        set
        {
            showPopup = value;

            // Popups should work with the pause menu
            // TODO: See #1857
            if (ShowPopup)
            {
                RectPosition = GetViewport().GetMousePosition();
                ShowModal();
                SetAsMinsize();
            }
            else
            {
                Hide();
            }

            UpdateDeleteButton();
            UpdateMoveButton();
        }
    }

    /// <summary>
    ///   The main organelle.
    /// </summary>
    public OrganelleTemplate SelectedOrganelle { get; set; }

    /// <summary>
    ///   The placed organelles to be shown options of.
    /// </summary>
    public List<OrganelleTemplate> SelectedOrganelles
    {
<<<<<<< HEAD
        get => selectedOrganelles;
        set
        {
            selectedOrganelles = value;
=======
        get => selectedOrganelle ??
            throw new InvalidOperationException("OrganellePopup was not opened with organelle set");
        set
        {
            selectedOrganelle = value ?? throw new ArgumentNullException();
>>>>>>> 44c2d809
            UpdateOrganelleNameLabel();
        }
    }

    public bool EnableDeleteOption
    {
        get => enableDelete;
        set
        {
            enableDelete = value;
            UpdateDeleteButton();
        }
    }

    public bool EnableMoveOption
    {
        get => enableMove;
        set
        {
            enableMove = value;
            UpdateMoveButton();
        }
    }

    public bool EnableModifyOption
    {
        get => enableModify;
        set
        {
            enableModify = value;
            UpdateModifyButton();
        }
    }

    public override void _Ready()
    {
        selectedOrganelleNameLabel = GetNode<Label>(SelectedOrganelleNameLabelPath);
        deleteButton = GetNode<Button>(DeleteButtonPath);
        moveButton = GetNode<Button>(MoveButtonPath);
<<<<<<< HEAD
        microbeEditor = GetNode<MicrobeEditor>(MicrobeEditorPath);
=======
        modifyButton = GetNode<Button>(ModifyButtonPath);
>>>>>>> 44c2d809

        // Skip things that use the organelle to work on if we aren't open (no selected organelle set)
        if (selectedOrganelle != null)
        {
            UpdateOrganelleNameLabel();
            UpdateDeleteButton();
            UpdateMoveButton();
        }

        UpdateModifyButton();
    }

    public override void _EnterTree()
    {
        InputManager.RegisterReceiver(this);
        base._EnterTree();
    }

    public override void _ExitTree()
    {
        InputManager.UnregisterReceiver(this);
        base._ExitTree();
    }

    [RunOnKeyDown("e_delete", Priority = 1)]
    public bool OnDeleteKeyPressed()
    {
        if (Visible)
        {
            EmitSignal(nameof(DeletePressed));

            Hide();

            return true;
        }

        // Return false to indicate that the key input wasn't handled.
        return false;
    }

    [RunOnKeyDown("e_move", Priority = 1)]
    public bool OnMoveKeyPressed()
    {
        if (Visible)
        {
            EmitSignal(nameof(MovePressed));

            Hide();

            return true;
        }

        // Return false to indicate that the key input wasn't handled.
        return false;
    }

    private void OnDeletePressed()
    {
        GUICommon.Instance.PlayButtonPressSound();

        EmitSignal(nameof(DeletePressed));

        Hide();
    }

    private void OnMovePressed()
    {
        GUICommon.Instance.PlayButtonPressSound();

        EmitSignal(nameof(MovePressed));

        Hide();
    }

    private void OnModifyPressed()
    {
        GUICommon.Instance.PlayButtonPressSound();

        EmitSignal(nameof(ModifyPressed));

        Hide();
    }

    private void UpdateButtonContentsColour(string optionName, bool pressed)
    {
        var icon = GetNode<TextureRect>("VBoxContainer/" + optionName + "/MarginContainer/HBoxContainer/Icon");
        var nameLabel = GetNode<Label>("VBoxContainer/" + optionName + "/MarginContainer/HBoxContainer/Name");
        var mpLabel = GetNode<Label>("VBoxContainer/" + optionName + "/MarginContainer/HBoxContainer/MpCost");

        if (pressed)
        {
            icon.Modulate = new Color(0, 0, 0);
            nameLabel.AddColorOverride("font_color", new Color(0, 0, 0));
            mpLabel.AddColorOverride("font_color", new Color(0, 0, 0));
        }
        else
        {
            icon.Modulate = new Color(1, 1, 1);
            nameLabel.AddColorOverride("font_color", new Color(1, 1, 1));
            mpLabel.AddColorOverride("font_color", new Color(1, 1, 1));
        }
    }

    private void UpdateOrganelleNameLabel()
    {
        if (selectedOrganelleNameLabel == null)
            return;

<<<<<<< HEAD
        if (SelectedOrganelles == null)
        {
            selectedOrganelleNameLabel.Text = null;
            return;
        }

        var names = SelectedOrganelles.Select(p => p.Definition.Name).Distinct().ToList();

        if (names.Count == 1)
            selectedOrganelleNameLabel.Text = names[0];
        else
            selectedOrganelleNameLabel.Text = TranslationServer.Translate("MULTIPLE_ORGANELLES");
=======
        selectedOrganelleNameLabel.Text = SelectedOrganelle.Definition.Name;
>>>>>>> 44c2d809
    }

    private void UpdateDeleteButton()
    {
        if (deleteButton == null)
            return;

        float mpCost;
        if (SelectedOrganelles == null)
        {
            mpCost = 0;
        }
        else
        {
            mpCost = microbeEditor.History.WhatWouldActionsCost(
                selectedOrganelles
                    .Select(o => (MicrobeEditorActionData)new RemoveActionData(o, o.Position, o.Orientation)).ToList());
        }

        var mpLabel = deleteButton.GetNode<Label>("MarginContainer/HBoxContainer/MpCost");

        mpLabel.Text = string.Format(CultureInfo.CurrentCulture,
<<<<<<< HEAD
            TranslationServer.Translate("MP_COST"), mpCost > 0 ? "+" + mpCost : "-" + -mpCost);
=======
            TranslationServer.Translate("MP_COST"),
            SelectedOrganelle is { PlacedThisSession: true } ?
                "+" + SelectedOrganelle.Definition.MPCost :
                "-" + Constants.ORGANELLE_REMOVE_COST);
>>>>>>> 44c2d809

        deleteButton.Disabled = !EnableDeleteOption;
    }

    private void UpdateMoveButton()
    {
        if (moveButton == null)
            return;

        float mpCost;
        if (SelectedOrganelles == null)
        {
            mpCost = 0;
        }
        else
        {
            mpCost = microbeEditor.History.WhatWouldActionsCost(selectedOrganelles.Select(o =>
                    (MicrobeEditorActionData)new MoveActionData(o, o.Position, o.Position, o.Orientation,
                        o.Orientation))
                .ToList());
        }

        var mpLabel = moveButton.GetNode<Label>("MarginContainer/HBoxContainer/MpCost");

<<<<<<< HEAD
=======
        // The organelle is free to move if it was added (placed) this session or already moved this session
        bool isFreeToMove = SelectedOrganelle.MovedThisSession || SelectedOrganelle.PlacedThisSession;
>>>>>>> 44c2d809
        mpLabel.Text = string.Format(CultureInfo.CurrentCulture,
            TranslationServer.Translate("MP_COST"),
            mpCost.ToString(CultureInfo.CurrentCulture));

        moveButton.Disabled = !EnableMoveOption;
    }

    private void UpdateModifyButton()
    {
        if (modifyButton == null)
            return;

        modifyButton.Disabled = !enableModify;
    }
}<|MERGE_RESOLUTION|>--- conflicted
+++ resolved
@@ -20,27 +20,19 @@
     public NodePath MoveButtonPath = null!;
 
     [Export]
-<<<<<<< HEAD
-    public NodePath MicrobeEditorPath;
-
-    private Label selectedOrganelleNameLabel;
-    private Button deleteButton;
-    private Button moveButton;
-    private MicrobeEditor microbeEditor;
-
-    private bool showPopup;
-    private List<OrganelleTemplate> selectedOrganelles;
-=======
     public NodePath ModifyButtonPath = null!;
+
+    [Export]
+    public NodePath MicrobeEditorPath = null!;
 
     private Label? selectedOrganelleNameLabel;
     private Button? deleteButton;
     private Button? moveButton;
     private Button? modifyButton;
+    private MicrobeEditor? microbeEditor;
 
     private bool showPopup;
-    private OrganelleTemplate? selectedOrganelle;
->>>>>>> 44c2d809
+    private List<OrganelleTemplate>? selectedOrganelles;
     private bool enableDelete = true;
     private bool enableMove = true;
     private bool enableModify;
@@ -82,25 +74,17 @@
     /// <summary>
     ///   The main organelle.
     /// </summary>
-    public OrganelleTemplate SelectedOrganelle { get; set; }
+    public OrganelleTemplate? SelectedOrganelle { get; set; }
 
     /// <summary>
     ///   The placed organelles to be shown options of.
     /// </summary>
-    public List<OrganelleTemplate> SelectedOrganelles
-    {
-<<<<<<< HEAD
+    public List<OrganelleTemplate>? SelectedOrganelles
+    {
         get => selectedOrganelles;
         set
         {
             selectedOrganelles = value;
-=======
-        get => selectedOrganelle ??
-            throw new InvalidOperationException("OrganellePopup was not opened with organelle set");
-        set
-        {
-            selectedOrganelle = value ?? throw new ArgumentNullException();
->>>>>>> 44c2d809
             UpdateOrganelleNameLabel();
         }
     }
@@ -140,14 +124,11 @@
         selectedOrganelleNameLabel = GetNode<Label>(SelectedOrganelleNameLabelPath);
         deleteButton = GetNode<Button>(DeleteButtonPath);
         moveButton = GetNode<Button>(MoveButtonPath);
-<<<<<<< HEAD
         microbeEditor = GetNode<MicrobeEditor>(MicrobeEditorPath);
-=======
         modifyButton = GetNode<Button>(ModifyButtonPath);
->>>>>>> 44c2d809
 
         // Skip things that use the organelle to work on if we aren't open (no selected organelle set)
-        if (selectedOrganelle != null)
+        if (selectedOrganelles != null)
         {
             UpdateOrganelleNameLabel();
             UpdateDeleteButton();
@@ -253,7 +234,6 @@
         if (selectedOrganelleNameLabel == null)
             return;
 
-<<<<<<< HEAD
         if (SelectedOrganelles == null)
         {
             selectedOrganelleNameLabel.Text = null;
@@ -266,9 +246,6 @@
             selectedOrganelleNameLabel.Text = names[0];
         else
             selectedOrganelleNameLabel.Text = TranslationServer.Translate("MULTIPLE_ORGANELLES");
-=======
-        selectedOrganelleNameLabel.Text = SelectedOrganelle.Definition.Name;
->>>>>>> 44c2d809
     }
 
     private void UpdateDeleteButton()
@@ -291,14 +268,7 @@
         var mpLabel = deleteButton.GetNode<Label>("MarginContainer/HBoxContainer/MpCost");
 
         mpLabel.Text = string.Format(CultureInfo.CurrentCulture,
-<<<<<<< HEAD
             TranslationServer.Translate("MP_COST"), mpCost > 0 ? "+" + mpCost : "-" + -mpCost);
-=======
-            TranslationServer.Translate("MP_COST"),
-            SelectedOrganelle is { PlacedThisSession: true } ?
-                "+" + SelectedOrganelle.Definition.MPCost :
-                "-" + Constants.ORGANELLE_REMOVE_COST);
->>>>>>> 44c2d809
 
         deleteButton.Disabled = !EnableDeleteOption;
     }
@@ -323,11 +293,6 @@
 
         var mpLabel = moveButton.GetNode<Label>("MarginContainer/HBoxContainer/MpCost");
 
-<<<<<<< HEAD
-=======
-        // The organelle is free to move if it was added (placed) this session or already moved this session
-        bool isFreeToMove = SelectedOrganelle.MovedThisSession || SelectedOrganelle.PlacedThisSession;
->>>>>>> 44c2d809
         mpLabel.Text = string.Format(CultureInfo.CurrentCulture,
             TranslationServer.Translate("MP_COST"),
             mpCost.ToString(CultureInfo.CurrentCulture));
