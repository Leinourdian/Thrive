--- conflicted
+++ resolved
@@ -23,19 +23,14 @@
     [Export]
     public Color ConnectionColour = new(1.0f, 1.0f, 1.0f, 1.0f);
 
-<<<<<<< HEAD
     [Export]
-    public ShaderMaterial MonochromeMaterial;
-
-    private PatchMap map;
-=======
-    private readonly List<PatchMapNode> nodes = new();
->>>>>>> 44c2d809
+    public ShaderMaterial MonochromeMaterial = null!;
 
     private PatchMap? map;
-    private bool dirty = true;
 
     private PackedScene nodeScene = null!;
+
+    private readonly List<PatchMapNode> nodes = new();
 
     private Patch? selectedPatch;
 
@@ -46,18 +41,12 @@
         get => map;
         set
         {
-<<<<<<< HEAD
-            map = value;
-            playerPatch ??= Map.CurrentPatch;
+            map = value ?? throw new ArgumentNullException();
+
+            playerPatch ??= map.CurrentPatch;
 
             RebuildMapNodes();
             Update();
-=======
-            map = value ?? throw new ArgumentNullException();
-            dirty = true;
-
-            playerPatch ??= map.CurrentPatch;
->>>>>>> 44c2d809
         }
     }
 
