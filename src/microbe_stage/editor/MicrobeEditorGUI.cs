﻿using System;
using System.Collections.Generic;
using System.Globalization;
using System.Linq;
using System.Text.RegularExpressions;
using AutoEvo;
using Godot;
using Newtonsoft.Json;

/// <summary>
///   Main class managing the microbe editor GUI
/// </summary>
[JsonObject(MemberSerialization.OptIn)]
public class MicrobeEditorGUI : Control, ISaveLoadedTracked
{
    // The labels to update are at really long relative paths, so they are set in the Godot editor
    [Export]
    public NodePath MenuPath = null!;

    [Export]
    public NodePath ReportTabButtonPath = null!;

    [Export]
    public NodePath PatchMapButtonPath = null!;

    [Export]
    public NodePath CellEditorButtonPath = null!;

    [Export]
    public NodePath AutoEvoSubtabButtonPath = null!;

    [Export]
    public NodePath TimelineSubtabButtonPath = null!;

    [Export]
    public NodePath StructureTabButtonPath = null!;

    [Export]
    public NodePath AppearanceTabButtonPath = null!;

    [Export]
    public NodePath BehaviourTabButtonPath = null!;

    [Export]
    public NodePath AutoEvoSubtabPath = null!;

    [Export]
    public NodePath TimelineSubtabPath = null!;

    [Export]
    public NodePath TimelineEventsContainerPath = null!;

    [Export]
    public NodePath StructureTabPath = null!;

    [Export]
    public NodePath AppearanceTabPath = null!;

    [Export]
    public NodePath BehaviourTabPath = null!;

    [Export]
    public NodePath SizeLabelPath = null!;

    [Export]
    public NodePath OrganismStatisticsPath = null!;

    [Export]
    public NodePath SpeedLabelPath = null!;

    [Export]
    public NodePath HpLabelPath = null!;

    [Export]
    public NodePath GenerationLabelPath = null!;

    [Export]
    public NodePath AutoEvoPredictionPanelPath = null!;

    [Export]
    public NodePath TotalPopulationLabelPath = null!;

    [Export]
    public NodePath WorstPatchLabelPath = null!;

    [Export]
    public NodePath BestPatchLabelPath = null!;

    [Export]
    public NodePath CurrentMutationPointsLabelPath = null!;

    [Export]
    public NodePath MutationPointsArrowPath = null!;

    [Export]
    public NodePath ResultingMutationPointsLabelPath = null!;

    [Export]
    public NodePath BaseMutationPointsLabelPath = null!;

    [Export]
    public NodePath MutationPointsBarPath = null!;

    [Export]
    public NodePath MutationPointsSubtractBarPath = null!;

    [Export]
    public NodePath SpeciesNameEditPath = null!;

    [Export]
    public NodePath MembraneColorPickerPath = null!;

    [Export]
    public NodePath MenuButtonPath = null!;

    [Export]
    public NodePath HelpButtonPath = null!;

    [Export]
    public NodePath NewCellButtonPath = null!;

    [Export]
    public NodePath UndoButtonPath = null!;

    [Export]
    public NodePath RedoButtonPath = null!;

    [Export]
    public NodePath RandomizeSpeciesNameButtonPath = null!;

    [Export]
    public NodePath FinishButtonPath = null!;

    [Export]
    public NodePath CancelButtonPath = null!;

    [Export]
    public NodePath SymmetryButtonPath = null!;

    [Export]
    public NodePath ATPBalanceLabelPath = null!;

    [Export]
    public NodePath ATPProductionLabelPath = null!;

    [Export]
    public NodePath ATPConsumptionLabelPath = null!;

    [Export]
    public NodePath ATPProductionBarPath = null!;

    [Export]
    public NodePath ATPConsumptionBarPath = null!;

    [Export]
    public NodePath TimeIndicatorPath = null!;

    [Export]
    public NodePath PhysicalConditionsIconLegendPath = null!;

    [Export]
    public NodePath TemperatureChartPath = null!;

    [Export]
    public NodePath SunlightChartPath = null!;

    [Export]
    public NodePath AtmosphericGassesChartPath = null!;

    [Export]
    public NodePath CompoundsChartPath = null!;

    [Export]
    public NodePath SpeciesPopulationChartPath = null!;

    [Export]
    public NodePath GlucoseReductionLabelPath = null!;

    [Export]
    public NodePath AutoEvoLabelPath = null!;

    [Export]
    public NodePath ExternalEffectsLabelPath = null!;

    [Export]
    public NodePath MapDrawerPath = null!;

    [Export]
    public NodePath PatchNothingSelectedPath = null!;

    [Export]
    public NodePath PatchDetailsPath = null!;

    [Export]
    public NodePath PatchNamePath = null!;

    [Export]
    public NodePath ReportTabPatchNamePath = null!;

    [Export]
    public NodePath ReportTabPatchSelectorPath = null!;

    [Export]
    public NodePath PatchPlayerHerePath = null!;

    [Export]
    public NodePath PatchBiomePath = null!;

    [Export]
    public NodePath PatchDepthPath = null!;

    [Export]
    public NodePath PatchTemperaturePath = null!;

    [Export]
    public NodePath PatchPressurePath = null!;

    [Export]
    public NodePath PatchLightPath = null!;

    [Export]
    public NodePath PatchOxygenPath = null!;

    [Export]
    public NodePath PatchNitrogenPath = null!;

    [Export]
    public NodePath PatchCO2Path = null!;

    [Export]
    public NodePath PatchHydrogenSulfidePath = null!;

    [Export]
    public NodePath PatchAmmoniaPath = null!;

    [Export]
    public NodePath PatchGlucosePath = null!;

    [Export]
    public NodePath PatchPhosphatePath = null!;

    [Export]
    public NodePath PatchIronPath = null!;

    [Export]
    public NodePath SpeciesCollapsibleBoxPath = null!;

    [Export]
    public NodePath MoveToPatchButtonPath = null!;

    [Export]
    public NodePath PatchTemperatureSituationPath = null!;

    [Export]
    public NodePath PatchLightSituationPath = null!;

    [Export]
    public NodePath PatchHydrogenSulfideSituationPath = null!;

    [Export]
    public NodePath PatchGlucoseSituationPath = null!;

    [Export]
    public NodePath PatchIronSituationPath = null!;

    [Export]
    public NodePath PatchAmmoniaSituationPath = null!;

    [Export]
    public NodePath PatchPhosphateSituationPath = null!;

    [Export]
    public NodePath SpeedIndicatorPath = null!;

    [Export]
    public NodePath HpIndicatorPath = null!;

    [Export]
    public NodePath SizeIndicatorPath = null!;

    [Export]
    public NodePath TotalPopulationIndicatorPath = null!;

    [Export]
    public NodePath RigiditySliderPath = null!;

    [Export]
    public NodePath AggressionSliderPath = null!;

    [Export]
    public NodePath OpportunismSliderPath = null!;

    [Export]
    public NodePath FearSliderPath = null!;

    [Export]
    public NodePath ActivitySliderPath = null!;

    [Export]
    public NodePath FocusSliderPath = null!;

    [Export]
    public NodePath NegativeAtpPopupPath = null!;

    [Export]
    public NodePath IslandErrorPath = null!;

    [Export]
    public NodePath OrganelleMenuPath = null!;

    [Export]
    public NodePath SymmetryIconPath = null!;

    [Export]
    public NodePath CompoundBalancePath = null!;

    [Export]
    public NodePath AutoEvoPredictionExplanationPopupPath = null!;

    [Export]
    public NodePath AutoEvoPredictionExplanationLabelPath = null!;

    [Export]
    public NodePath OrganelleUpgradeGUIPath = null!;

    private Compound atp = null!;
    private Compound ammonia = null!;
    private Compound carbondioxide = null!;
    private Compound glucose = null!;
    private Compound hydrogensulfide = null!;
    private Compound iron = null!;
    private Compound nitrogen = null!;
    private Compound oxygen = null!;
    private Compound phosphates = null!;
    private Compound sunlight = null!;

    private OrganelleDefinition protoplasm = null!;
    private OrganelleDefinition nucleus = null!;

    private EnergyBalanceInfo? energyBalanceInfo;

    [JsonProperty]
    private float initialCellSpeed;

    [JsonProperty]
    private int initialCellSize;

    [JsonProperty]
    private float initialCellHp;

    [JsonProperty]
    private bool? autoEvoRunSuccessful;

    [JsonProperty]
    private string? bestPatchName;

    [JsonProperty]
    private long bestPatchPopulation;

    [JsonProperty]
    private string? worstPatchName;

    [JsonProperty]
    private long worstPatchPopulation;

    private MicrobeEditor? editor;

    private Dictionary<OrganelleDefinition, MicrobePartSelection> placeablePartSelectionElements = new();

    private Dictionary<MembraneType, MicrobePartSelection> membraneSelectionElements = new();

    private PauseMenu menu = null!;

    // Editor tab selector buttons
    private Button reportTabButton = null!;
    private Button patchMapButton = null!;
    private Button cellEditorButton = null!;

    private Button autoEvoSubtabButton = null!;
    private Button timelineSubtabButton = null!;

    // Selection menu tab selector buttons
    private Button structureTabButton = null!;
    private Button appearanceTabButton = null!;
    private Button behaviourTabButton = null!;

    private PanelContainer autoEvoSubtab = null!;
    private TimelineTab timelineSubtab = null!;

    private PanelContainer structureTab = null!;
    private PanelContainer appearanceTab = null!;
    private PanelContainer behaviourTab = null!;

    private Label sizeLabel = null!;
    private Label speedLabel = null!;
    private Label hpLabel = null!;
    private Label generationLabel = null!;
    private Label totalPopulationLabel = null!;
    private Label bestPatchLabel = null!;
    private Label worstPatchLabel = null!;

    private Control autoEvoPredictionPanel = null!;

    private Label currentMutationPointsLabel = null!;
    private TextureRect mutationPointsArrow = null!;
    private Label resultingMutationPointsLabel = null!;
    private Label baseMutationPointsLabel = null!;
    private ProgressBar mutationPointsBar = null!;
    private ProgressBar mutationPointsSubtractBar = null!;

    private Slider rigiditySlider = null!;
    private TweakedColourPicker membraneColorPicker = null!;

    private Slider aggressionSlider = null!;
    private Slider opportunismSlider = null!;
    private Slider fearSlider = null!;
    private Slider activitySlider = null!;
    private Slider focusSlider = null!;

    private TextureButton undoButton = null!;
    private TextureButton redoButton = null!;
    private TextureButton newCellButton = null!;
    private LineEdit speciesNameEdit = null!;
    private TextureButton randomizeSpeciesNameButton = null!;

    private Button finishButton = null!;
    private Button cancelButton = null!;

    // ReSharper disable once NotAccessedField.Local
    private TextureButton symmetryButton = null!;
    private TextureRect symmetryIcon = null!;

    private Label atpBalanceLabel = null!;
    private Label atpProductionLabel = null!;
    private Label atpConsumptionLabel = null!;
    private SegmentedBar atpProductionBar = null!;
    private SegmentedBar atpConsumptionBar = null!;

    private Label timeIndicator = null!;
    private Label glucoseReductionLabel = null!;
    private Label autoEvoLabel = null!;
    private Label externalEffectsLabel = null!;
    private Label reportTabPatchName = null!;
    private OptionButton reportTabPatchSelector = null!;

    private HBoxContainer physicalConditionsIconLegends = null!;
    private LineChart temperatureChart = null!;
    private LineChart sunlightChart = null!;
    private LineChart atmosphericGassesChart = null!;
    private LineChart compoundsChart = null!;
    private LineChart speciesPopulationChart = null!;

    private PatchMapDrawer mapDrawer = null!;
    private Control patchNothingSelected = null!;
    private Control patchDetails = null!;
    private Control patchPlayerHere = null!;
    private Label patchName = null!;
    private Label patchBiome = null!;
    private Label patchDepth = null!;
    private Label patchTemperature = null!;
    private Label patchPressure = null!;
    private Label patchLight = null!;
    private Label patchOxygen = null!;
    private Label patchNitrogen = null!;
    private Label patchCO2 = null!;
    private Label patchHydrogenSulfide = null!;
    private Label patchAmmonia = null!;
    private Label patchGlucose = null!;
    private Label patchPhosphate = null!;
    private Label patchIron = null!;
    private CollapsibleList speciesListBox = null!;
    private Button moveToPatchButton = null!;

    private TextureRect patchTemperatureSituation = null!;
    private TextureRect patchLightSituation = null!;
    private TextureRect patchHydrogenSulfideSituation = null!;
    private TextureRect patchGlucoseSituation = null!;
    private TextureRect patchIronSituation = null!;
    private TextureRect patchAmmoniaSituation = null!;
    private TextureRect patchPhosphateSituation = null!;

    private TextureRect speedIndicator = null!;
    private TextureRect hpIndicator = null!;
    private TextureRect sizeIndicator = null!;
    private TextureRect totalPopulationIndicator = null!;

    private Texture symmetryIconDefault = null!;
    private Texture symmetryIcon2X = null!;
    private Texture symmetryIcon4X = null!;
    private Texture symmetryIcon6X = null!;
    private Texture increaseIcon = null!;
    private Texture decreaseIcon = null!;
    private Texture questionIcon = null!;
    private AudioStream unableToPlaceHexSound = null!;
    private Texture temperatureIcon = null!;

    private CustomConfirmationDialog negativeAtpPopup = null!;
    private CustomConfirmationDialog islandPopup = null!;

    private OrganellePopupMenu organelleMenu = null!;
    private OrganelleUpgradeGUI organelleUpgradeGUI = null!;

    private TextureButton menuButton = null!;
    private TextureButton helpButton = null!;

    private CompoundBalanceDisplay compoundBalance = null!;

    private CustomDialog autoEvoPredictionExplanationPopup = null!;
    private Label autoEvoPredictionExplanationLabel = null!;

    private IEnumerable<(Hex Hex, int Orientation)> mouseHoverHexes;

    [JsonProperty]
    private EditorTab selectedEditorTab = EditorTab.Report;

    [JsonProperty]
    private ReportSubtab selectedReportSubtab = ReportSubtab.AutoEvo;

    [JsonProperty]
    private SelectionMenuTab selectedSelectionMenuTab = SelectionMenuTab.Structure;

    private MicrobeEditor.MicrobeSymmetry symmetry = MicrobeEditor.MicrobeSymmetry.None;

    private PendingAutoEvoPrediction? waitingForPrediction;
    private LocalizedStringBuilder? predictionDetailsText;

    public enum EditorTab
    {
        Report,
        PatchMap,
        CellEditor,
    }

    public enum ReportSubtab
    {
        AutoEvo,
        Timeline,
    }

    public enum SelectionMenuTab
    {
        Structure,
        Membrane,
        Behaviour,
    }

    public bool IsLoadedFromSave { get; set; }

    [JsonIgnore]
    public IEnumerable<(Hex Hex, int Orientation)> MouseHoverHexes
    {
        get => mouseHoverHexes;
        set
        {
            if (mouseHoverHexes == null && value == null)
                return;

            if (mouseHoverHexes != null && value != null && mouseHoverHexes.SequenceEqual(value))
                return;

            mouseHoverHexes = value;
            UpdateMutationPointsBar();
        }
    }

    public override void _Ready()
    {
        reportTabButton = GetNode<Button>(ReportTabButtonPath);
        patchMapButton = GetNode<Button>(PatchMapButtonPath);
        cellEditorButton = GetNode<Button>(CellEditorButtonPath);

        autoEvoSubtab = GetNode<PanelContainer>(AutoEvoSubtabPath);
        autoEvoSubtabButton = GetNode<Button>(AutoEvoSubtabButtonPath);

        timelineSubtab = GetNode<TimelineTab>(TimelineSubtabPath);
        timelineSubtabButton = GetNode<Button>(TimelineSubtabButtonPath);

        structureTab = GetNode<PanelContainer>(StructureTabPath);
        structureTabButton = GetNode<Button>(StructureTabButtonPath);

        appearanceTab = GetNode<PanelContainer>(AppearanceTabPath);
        appearanceTabButton = GetNode<Button>(AppearanceTabButtonPath);

        behaviourTab = GetNode<PanelContainer>(BehaviourTabPath);
        behaviourTabButton = GetNode<Button>(BehaviourTabButtonPath);

        sizeLabel = GetNode<Label>(SizeLabelPath);
        speedLabel = GetNode<Label>(SpeedLabelPath);
        hpLabel = GetNode<Label>(HpLabelPath);
        generationLabel = GetNode<Label>(GenerationLabelPath);
        totalPopulationLabel = GetNode<Label>(TotalPopulationLabelPath);
        worstPatchLabel = GetNode<Label>(WorstPatchLabelPath);
        bestPatchLabel = GetNode<Label>(BestPatchLabelPath);

        autoEvoPredictionPanel = GetNode<Control>(AutoEvoPredictionPanelPath);

        currentMutationPointsLabel = GetNode<Label>(CurrentMutationPointsLabelPath);
        mutationPointsArrow = GetNode<TextureRect>(MutationPointsArrowPath);
        resultingMutationPointsLabel = GetNode<Label>(ResultingMutationPointsLabelPath);
        baseMutationPointsLabel = GetNode<Label>(BaseMutationPointsLabelPath);
        mutationPointsBar = GetNode<ProgressBar>(MutationPointsBarPath);
        mutationPointsSubtractBar = GetNode<ProgressBar>(MutationPointsSubtractBarPath);

        rigiditySlider = GetNode<Slider>(RigiditySliderPath);
        membraneColorPicker = GetNode<TweakedColourPicker>(MembraneColorPickerPath);

        aggressionSlider = GetNode<Slider>(AggressionSliderPath);
        opportunismSlider = GetNode<Slider>(OpportunismSliderPath);
        fearSlider = GetNode<Slider>(FearSliderPath);
        activitySlider = GetNode<Slider>(ActivitySliderPath);
        focusSlider = GetNode<Slider>(FocusSliderPath);

        menuButton = GetNode<TextureButton>(MenuButtonPath);
        helpButton = GetNode<TextureButton>(HelpButtonPath);
        undoButton = GetNode<TextureButton>(UndoButtonPath);
        redoButton = GetNode<TextureButton>(RedoButtonPath);
        symmetryButton = GetNode<TextureButton>(SymmetryButtonPath);
        newCellButton = GetNode<TextureButton>(NewCellButtonPath);
        speciesNameEdit = GetNode<LineEdit>(SpeciesNameEditPath);
        finishButton = GetNode<Button>(FinishButtonPath);
        cancelButton = GetNode<Button>(CancelButtonPath);
        randomizeSpeciesNameButton = GetNode<TextureButton>(RandomizeSpeciesNameButtonPath);

        atpBalanceLabel = GetNode<Label>(ATPBalanceLabelPath);
        atpProductionLabel = GetNode<Label>(ATPProductionLabelPath);
        atpConsumptionLabel = GetNode<Label>(ATPConsumptionLabelPath);
        atpProductionBar = GetNode<SegmentedBar>(ATPProductionBarPath);
        atpConsumptionBar = GetNode<SegmentedBar>(ATPConsumptionBarPath);

        reportTabPatchName = GetNode<Label>(ReportTabPatchNamePath);
        reportTabPatchSelector = GetNode<OptionButton>(ReportTabPatchSelectorPath);
        timeIndicator = GetNode<Label>(TimeIndicatorPath);
        glucoseReductionLabel = GetNode<Label>(GlucoseReductionLabelPath);
        autoEvoLabel = GetNode<Label>(AutoEvoLabelPath);
        externalEffectsLabel = GetNode<Label>(ExternalEffectsLabelPath);
        mapDrawer = GetNode<PatchMapDrawer>(MapDrawerPath);
        patchNothingSelected = GetNode<Control>(PatchNothingSelectedPath);
        patchDetails = GetNode<Control>(PatchDetailsPath);
        patchName = GetNode<Label>(PatchNamePath);
        patchPlayerHere = GetNode<Control>(PatchPlayerHerePath);
        patchBiome = GetNode<Label>(PatchBiomePath);
        patchDepth = GetNode<Label>(PatchDepthPath);
        patchTemperature = GetNode<Label>(PatchTemperaturePath);
        patchPressure = GetNode<Label>(PatchPressurePath);
        patchLight = GetNode<Label>(PatchLightPath);
        patchOxygen = GetNode<Label>(PatchOxygenPath);
        patchNitrogen = GetNode<Label>(PatchNitrogenPath);
        patchCO2 = GetNode<Label>(PatchCO2Path);
        patchHydrogenSulfide = GetNode<Label>(PatchHydrogenSulfidePath);
        patchAmmonia = GetNode<Label>(PatchAmmoniaPath);
        patchGlucose = GetNode<Label>(PatchGlucosePath);
        patchPhosphate = GetNode<Label>(PatchPhosphatePath);
        patchIron = GetNode<Label>(PatchIronPath);
        speciesListBox = GetNode<CollapsibleList>(SpeciesCollapsibleBoxPath);
        moveToPatchButton = GetNode<Button>(MoveToPatchButtonPath);
        symmetryIcon = GetNode<TextureRect>(SymmetryIconPath);

        physicalConditionsIconLegends = GetNode<HBoxContainer>(PhysicalConditionsIconLegendPath);
        temperatureChart = GetNode<LineChart>(TemperatureChartPath);
        sunlightChart = GetNode<LineChart>(SunlightChartPath);
        atmosphericGassesChart = GetNode<LineChart>(AtmosphericGassesChartPath);
        compoundsChart = GetNode<LineChart>(CompoundsChartPath);
        speciesPopulationChart = GetNode<LineChart>(SpeciesPopulationChartPath);

        patchTemperatureSituation = GetNode<TextureRect>(PatchTemperatureSituationPath);
        patchLightSituation = GetNode<TextureRect>(PatchLightSituationPath);
        patchHydrogenSulfideSituation = GetNode<TextureRect>(PatchHydrogenSulfideSituationPath);
        patchGlucoseSituation = GetNode<TextureRect>(PatchGlucoseSituationPath);
        patchIronSituation = GetNode<TextureRect>(PatchIronSituationPath);
        patchAmmoniaSituation = GetNode<TextureRect>(PatchAmmoniaSituationPath);
        patchPhosphateSituation = GetNode<TextureRect>(PatchPhosphateSituationPath);

        speedIndicator = GetNode<TextureRect>(SpeedIndicatorPath);
        hpIndicator = GetNode<TextureRect>(HpIndicatorPath);
        sizeIndicator = GetNode<TextureRect>(SizeIndicatorPath);
        totalPopulationIndicator = GetNode<TextureRect>(TotalPopulationIndicatorPath);

        symmetryIconDefault = GD.Load<Texture>("res://assets/textures/gui/bevel/1xSymmetry.png");
        symmetryIcon2X = GD.Load<Texture>("res://assets/textures/gui/bevel/2xSymmetry.png");
        symmetryIcon4X = GD.Load<Texture>("res://assets/textures/gui/bevel/4xSymmetry.png");
        symmetryIcon6X = GD.Load<Texture>("res://assets/textures/gui/bevel/6xSymmetry.png");
        increaseIcon = GD.Load<Texture>("res://assets/textures/gui/bevel/increase.png");
        decreaseIcon = GD.Load<Texture>("res://assets/textures/gui/bevel/decrease.png");
        unableToPlaceHexSound = GD.Load<AudioStream>("res://assets/sounds/soundeffects/gui/click_place_blocked.ogg");
        temperatureIcon = GD.Load<Texture>("res://assets/textures/gui/bevel/Temperature.png");
        questionIcon = GD.Load<Texture>("res://assets/textures/gui/bevel/helpButton.png");

        negativeAtpPopup = GetNode<CustomConfirmationDialog>(NegativeAtpPopupPath);
        islandPopup = GetNode<CustomConfirmationDialog>(IslandErrorPath);
        organelleMenu = GetNode<OrganellePopupMenu>(OrganelleMenuPath);
        organelleUpgradeGUI = GetNode<OrganelleUpgradeGUI>(OrganelleUpgradeGUIPath);

        // Hidden in the editor to make selecting other things easier
        organelleUpgradeGUI.Visible = true;

        compoundBalance = GetNode<CompoundBalanceDisplay>(CompoundBalancePath);

        autoEvoPredictionExplanationPopup = GetNode<CustomDialog>(AutoEvoPredictionExplanationPopupPath);
        autoEvoPredictionExplanationLabel = GetNode<Label>(AutoEvoPredictionExplanationLabelPath);

        menu = GetNode<PauseMenu>(MenuPath);

        mapDrawer.OnSelectedPatchChanged = _ => { UpdateShownPatchDetails(); };

        reportTabPatchSelector.GetPopup().HideOnCheckableItemSelection = false;

        atpProductionBar.SelectedType = SegmentedBar.Type.ATP;
        atpProductionBar.IsProduction = true;
        atpConsumptionBar.SelectedType = SegmentedBar.Type.ATP;

        atp = SimulationParameters.Instance.GetCompound("atp");
        ammonia = SimulationParameters.Instance.GetCompound("ammonia");
        carbondioxide = SimulationParameters.Instance.GetCompound("carbondioxide");
        glucose = SimulationParameters.Instance.GetCompound("glucose");
        hydrogensulfide = SimulationParameters.Instance.GetCompound("hydrogensulfide");
        iron = SimulationParameters.Instance.GetCompound("iron");
        nitrogen = SimulationParameters.Instance.GetCompound("nitrogen");
        oxygen = SimulationParameters.Instance.GetCompound("oxygen");
        phosphates = SimulationParameters.Instance.GetCompound("phosphates");
        sunlight = SimulationParameters.Instance.GetCompound("sunlight");

        protoplasm = SimulationParameters.Instance.GetOrganelleType("protoplasm");
        nucleus = SimulationParameters.Instance.GetOrganelleType("nucleus");

        SetupMicrobePartSelections();
        UpdateMicrobePartSelections();

        RegisterTooltips();
    }

    public override void _Process(float delta)
    {
        base._Process(delta);

        if (waitingForPrediction?.Finished != true)
            return;

        OnAutoEvoPredictionComplete(waitingForPrediction);
        waitingForPrediction = null;
    }

    public void Init(MicrobeEditor editor)
    {
        this.editor = editor ?? throw new ArgumentNullException(nameof(editor));

        // Set the right tabs if they aren't the defaults
        ApplyEditorTab();
        ApplyReportSubtab();
        ApplySelectionMenuTab();
    }

    public void SetMap(PatchMap map)
    {
        mapDrawer.Map = map;
    }

    public void UpdatePlayerPatch(Patch? patch)
    {
        if (editor == null)
            throw new InvalidOperationException("GUI not initialized");

        mapDrawer.PlayerPatch = patch ?? editor.CurrentPatch;

        // Just in case this didn't get called already. Note that this may result in duplicate calls here
        UpdateShownPatchDetails();
    }

    public void UpdateGlucoseReduction(float value)
    {
        var percentage = string.Format(CultureInfo.CurrentCulture, TranslationServer.Translate("PERCENTAGE_VALUE"),
            value * 100);

        // The amount of glucose has been reduced to {0} of the previous amount.
        glucoseReductionLabel.Text =
            string.Format(CultureInfo.CurrentCulture,
                TranslationServer.Translate("THE_AMOUNT_OF_GLUCOSE_HAS_BEEN_REDUCED"),
                percentage);
    }

    public void UpdateTimeIndicator(double value)
    {
        if (editor?.CurrentGame == null)
            throw new InvalidOperationException("GUI not initialized");

        timeIndicator.Text = string.Format(CultureInfo.CurrentCulture, "{0:#,##0,,}", value) + " "
            + TranslationServer.Translate("MEGA_YEARS");

        var tooltip = ToolTipManager.Instance.GetToolTip("timeIndicator", "editor");

        if (tooltip == null)
            throw new InvalidOperationException("Could not find time indicator tooltip");

        tooltip.Description = string.Format(
            CultureInfo.CurrentCulture, TranslationServer.Translate("TIME_INDICATOR_TOOLTIP"),
            editor.CurrentGame.GameWorld.TotalPassedTime);
    }

    public void SetInitialCellStats()
    {
        if (editor == null)
            throw new InvalidOperationException("GUI not initialized");

        initialCellSpeed = editor.CalculateSpeed();
        initialCellHp = editor.CalculateHitpoints();
        initialCellSize = editor.MicrobeHexSize;
    }

    public void UpdateSize(int size)
    {
        sizeLabel.Text = size.ToString(CultureInfo.CurrentCulture);

        UpdateCellStatsIndicators();
    }

    public void UpdateGeneration(int generation)
    {
        generationLabel.Text = generation.ToString(CultureInfo.CurrentCulture);
    }

    public void UpdateSpeed(float speed)
    {
        speedLabel.Text = string.Format(CultureInfo.CurrentCulture, "{0:F1}", speed);

        UpdateCellStatsIndicators();
    }

    public void UpdateHitpoints(float hp)
    {
        hpLabel.Text = hp.ToString(CultureInfo.CurrentCulture);

        UpdateCellStatsIndicators();
    }

    public void UpdateEnergyBalance(EnergyBalanceInfo energyBalance)
    {
        energyBalanceInfo = energyBalance;

        if (energyBalance.FinalBalance > 0)
        {
            atpBalanceLabel.Text = TranslationServer.Translate("ATP_PRODUCTION");
            atpBalanceLabel.AddColorOverride("font_color", new Color(1.0f, 1.0f, 1.0f));
        }
        else
        {
            atpBalanceLabel.Text = TranslationServer.Translate("ATP_PRODUCTION") + " - " +
                TranslationServer.Translate("ATP_PRODUCTION_TOO_LOW");
            atpBalanceLabel.AddColorOverride("font_color", new Color(1.0f, 0.2f, 0.2f));
        }

        atpProductionLabel.Text = string.Format(CultureInfo.CurrentCulture, "{0:F1}", energyBalance.TotalProduction);
        atpConsumptionLabel.Text = string.Format(CultureInfo.CurrentCulture, "{0:F1}", energyBalance.TotalConsumption);

        float maxValue = Math.Max(energyBalance.TotalConsumption, energyBalance.TotalProduction);
        atpProductionBar.MaxValue = maxValue;
        atpConsumptionBar.MaxValue = maxValue;

        atpProductionBar.UpdateAndMoveBars(SortBarData(energyBalance.Production));
        atpConsumptionBar.UpdateAndMoveBars(SortBarData(energyBalance.Consumption));

        UpdateEnergyBalanceToolTips(energyBalance);
    }

    public void UpdateEnergyBalanceToolTips(EnergyBalanceInfo energyBalance)
    {
        foreach (var subBar in atpProductionBar.SubBars)
        {
            var tooltip = ToolTipManager.Instance.GetToolTip(subBar.Name, "processesProduction");

            if (tooltip == null)
                throw new InvalidOperationException("Could not find process production tooltip");

            subBar.RegisterToolTipForControl(tooltip);

            tooltip.Description = string.Format(CultureInfo.CurrentCulture,
                TranslationServer.Translate("ENERGY_BALANCE_TOOLTIP_PRODUCTION"),
                SimulationParameters.Instance.GetOrganelleType(subBar.Name).Name,
                energyBalance.Production[subBar.Name]);
        }

        foreach (var subBar in atpConsumptionBar.SubBars)
        {
            var tooltip = ToolTipManager.Instance.GetToolTip(subBar.Name, "processesConsumption");

            if (tooltip == null)
                throw new InvalidOperationException("Could not find process consumption tooltip");

            subBar.RegisterToolTipForControl(tooltip);

            string displayName;

            switch (subBar.Name)
            {
                case "osmoregulation":
                {
                    displayName = TranslationServer.Translate("OSMOREGULATION");
                    break;
                }

                case "baseMovement":
                {
                    displayName = TranslationServer.Translate("BASE_MOVEMENT");
                    break;
                }

                default:
                {
                    displayName = SimulationParameters.Instance.GetOrganelleType(subBar.Name).Name;
                    break;
                }
            }

            tooltip.Description = string.Format(CultureInfo.CurrentCulture,
                TranslationServer.Translate("ENERGY_BALANCE_TOOLTIP_CONSUMPTION"), displayName,
                energyBalance.Consumption[subBar.Name]);
        }
    }

    // Disable this because the cleanup and inspections disagree
    // ReSharper disable once RedundantNameQualifier
    /// <summary>
    ///   Updates the organelle efficiencies in tooltips.
    /// </summary>
    public void UpdateOrganelleEfficiencies(
        System.Collections.Generic.Dictionary<string, OrganelleEfficiency> organelleEfficiency)
    {
        foreach (var organelle in organelleEfficiency.Keys)
        {
            if (organelle == protoplasm.InternalName)
                continue;

            var tooltip = (SelectionMenuToolTip?)ToolTipManager.Instance.GetToolTip(
                SimulationParameters.Instance.GetOrganelleType(organelle).InternalName, "organelleSelection");

            tooltip?.WriteOrganelleProcessList(organelleEfficiency[organelle].Processes);
        }
    }

    // Disable this because the cleanup and inspections disagree
    // ReSharper disable once RedundantNameQualifier
    public void UpdateCompoundBalances(System.Collections.Generic.Dictionary<Compound, CompoundBalance> balances)
    {
        compoundBalance.UpdateBalances(balances);
    }

    /// <summary>
    ///   Cancels the previous auto-evo prediction run if there is one
    /// </summary>
    public void CancelPreviousAutoEvoPrediction()
    {
        if (waitingForPrediction == null)
            return;

        GD.Print("Canceling previous auto-evo prediction run as it didn't manage to finish yet");
        waitingForPrediction.AutoEvoRun.Abort();
        waitingForPrediction = null;
    }

    public void UpdateAutoEvoPrediction(EditorAutoEvoRun startedRun, MicrobeSpecies playerSpeciesOriginal,
        MicrobeSpecies playerSpeciesNew)
    {
        if (waitingForPrediction != null)
        {
            GD.PrintErr(
                $"{nameof(CancelPreviousAutoEvoPrediction)} has not been called before starting a new prediction");
        }

        totalPopulationIndicator.Show();
        totalPopulationIndicator.Texture = questionIcon;

        var prediction = new PendingAutoEvoPrediction(startedRun, playerSpeciesOriginal, playerSpeciesNew);

        if (startedRun.Finished)
        {
            OnAutoEvoPredictionComplete(prediction);
            waitingForPrediction = null;
        }
        else
        {
            waitingForPrediction = prediction;
        }
    }

    public void UpdateReportTabStatistics(Patch patch)
    {
        if (editor?.CurrentGame == null)
            throw new InvalidOperationException("GUI not initialized");

        temperatureChart.ClearDataSets();
        sunlightChart.ClearDataSets();
        atmosphericGassesChart.ClearDataSets();
        compoundsChart.ClearDataSets();
        speciesPopulationChart.ClearDataSets();

        // Initialize datasets
        var temperatureData = new LineChartData
        {
            Icon = temperatureIcon,
            Colour = new Color(0.67f, 1, 0.24f),
        };

        temperatureChart.AddDataSet(TranslationServer.Translate("TEMPERATURE"), temperatureData);

        foreach (var snapshot in patch.History)
        {
            foreach (var entry in snapshot.Biome.Compounds)
            {
                var dataset = new LineChartData
                {
                    Icon = entry.Key.LoadedIcon,
                    Colour = entry.Key.Colour,
                };

                GetChartForCompound(entry.Key.InternalName)?.AddDataSet(entry.Key.Name, dataset);
            }

            foreach (var entry in snapshot.SpeciesInPatch)
            {
                var dataset = new LineChartData { Colour = entry.Key.Colour };
                speciesPopulationChart.AddDataSet(entry.Key.FormattedName, dataset);
            }
        }

        var extinctSpecies = new List<KeyValuePair<string, ChartDataSet>>();
        var extinctPoints =
            new List<(string Name, DataPoint ExtinctPoint, double TimePeriod, bool ExtinctEverywhere)>();

        // Populate charts with data from patch history. We use reverse loop here because the original collection is
        // reversed (iterating from 500 myr to 100 myr) so it messes up any ordering dependent code
        for (int i = patch.History.Count - 1; i >= 0; i--)
        {
            var snapshot = patch.History.ElementAt(i);

            temperatureData.AddPoint(new DataPoint(snapshot.TimePeriod, snapshot.Biome.AverageTemperature)
            {
                MarkerColour = temperatureData.Colour,
            });

            foreach (var entry in snapshot.Biome.Compounds)
            {
                var dataset = GetChartForCompound(entry.Key.InternalName)?.GetDataSet(entry.Key.Name);

                if (dataset == null)
                    continue;

                var dataPoint = new DataPoint(snapshot.TimePeriod, Math.Round(GetCompoundAmount(
                    patch, snapshot.Biome, entry.Key.InternalName), 3))
                {
                    MarkerColour = dataset.Colour,
                };

                dataset.AddPoint(dataPoint);
            }

            foreach (var entry in snapshot.SpeciesInPatch)
            {
                var dataset = speciesPopulationChart.GetDataSet(entry.Key.FormattedName);

                if (dataset == null)
                {
                    GD.PrintErr("Could not find species population dataset for: ", entry.Key.FormattedName);
                    continue;
                }

                var extinctInPatch = entry.Value <= 0;
                var extinctEverywhere = false;

                // We test if the species info was recorded before using it.
                // This is especially for compatibility with older versions, to avoid crashed due to an invalid key.
                // TODO: Use a proper save upgrade (e.g. summing population to generate info).
                if (snapshot.RecordedSpeciesInfo.TryGetValue(entry.Key, out SpeciesInfo speciesInfo))
                {
                    extinctEverywhere = speciesInfo.Population <= 0;
                }

                // Clamp population number so it doesn't go into the negatives
                var population = extinctInPatch ? 0 : entry.Value;

                var iconType = DataPoint.MarkerIcon.Circle;
                var iconSize = 7;

                if (extinctInPatch)
                {
                    if (extinctEverywhere)
                    {
                        iconType = DataPoint.MarkerIcon.Skull;
                        iconSize = 28;
                    }
                    else
                    {
                        iconType = DataPoint.MarkerIcon.Cross;
                        iconSize = 12;
                    }
                }

                var dataPoint = new DataPoint(snapshot.TimePeriod, population)
                {
                    Size = iconSize,
                    IconType = iconType,
                    MarkerColour = dataset.Colour,
                };

                if (extinctInPatch)
                {
                    extinctSpecies.Add(new KeyValuePair<string, ChartDataSet>(entry.Key.FormattedName, dataset));
                    extinctPoints.Add((entry.Key.FormattedName, dataPoint, snapshot.TimePeriod, extinctEverywhere));
                }

                if (!extinctInPatch && extinctSpecies.Any(e =>
                        e.Key == entry.Key.FormattedName && e.Value == dataset))
                {
                    // No longer extinct in later time period so remove it from the list
                    extinctSpecies.RemoveAll(e => e.Key == entry.Key.FormattedName && e.Value == dataset);
                }

                dataset.AddPoint(dataPoint);
            }
        }

        var percentageFormat = TranslationServer.Translate("PERCENTAGE_VALUE");

        sunlightChart.TooltipYAxisFormat = percentageFormat + " lx";
        atmosphericGassesChart.TooltipYAxisFormat = percentageFormat;
        compoundsChart.TooltipYAxisFormat = percentageFormat;

        speciesPopulationChart.LegendMode = LineChart.LegendDisplayMode.DropDown;

        SpeciesPopulationDatasetsLegend? speciesPopDatasetsLegend = null;

        // The following operation might be expensive so we only do this if any extinction occured
        if (extinctSpecies.Any())
        {
            var datasets = extinctSpecies.Distinct().ToList();
            speciesPopDatasetsLegend = new SpeciesPopulationDatasetsLegend(datasets, speciesPopulationChart);
            speciesPopulationChart.LegendMode = LineChart.LegendDisplayMode.CustomOrNone;
        }

        sunlightChart.Plot(TranslationServer.Translate("YEARS"), "% lx", 5, null, null, null, 5);
        temperatureChart.Plot(TranslationServer.Translate("YEARS"), "°C", 5, null, null, null, 5);
        atmosphericGassesChart.Plot(
            TranslationServer.Translate("YEARS"), "%", 5, TranslationServer.Translate("ATMOSPHERIC_GASSES"), null,
            null, 5);
        speciesPopulationChart.Plot(
            TranslationServer.Translate("YEARS"), string.Empty, 5, TranslationServer.Translate("SPECIES_LIST"),
            speciesPopDatasetsLegend,
            editor.CurrentGame.GameWorld.PlayerSpecies.FormattedName, 5);
        compoundsChart.Plot(
            TranslationServer.Translate("YEARS"), "%", 5, TranslationServer.Translate("COMPOUNDS"), null, null, 5);

        OnPhysicalConditionsChartLegendPressed("temperature");

        foreach (var point in extinctPoints)
        {
            var extinctionType = point.ExtinctEverywhere ?
                TranslationServer.Translate("EXTINCT_FROM_THE_PLANET") :
                TranslationServer.Translate("EXTINCT_FROM_PATCH");

            // Override datapoint tooltip to show extinction type instead of just zero.
            // Doesn't need to account for ToolTipAxesFormat as we don't have it for species pop graph
            speciesPopulationChart.OverrideDataPointToolTipDescription(point.Name, point.ExtinctPoint,
                $"{point.Name}\n{point.TimePeriod.FormatNumber()}\n{extinctionType}");
        }

        var cross = GD.Load<Texture>("res://assets/textures/gui/bevel/graphMarkerCross.png");
        var skull = GD.Load<Texture>("res://assets/textures/gui/bevel/SuicideIcon.png");

        speciesPopulationChart.AddIconLegend(cross, TranslationServer.Translate("EXTINCT_FROM_PATCH"));
        speciesPopulationChart.AddIconLegend(skull, TranslationServer.Translate("EXTINCT_FROM_THE_PLANET"), 25);
    }

    public void UpdateTimeline(Patch? patch = null)
    {
        if (editor == null)
            throw new InvalidOperationException("GUI not initialized");

        timelineSubtab.UpdateTimeline(editor, mapDrawer, patch);
    }

    public void UpdateMutationPointsBar(bool tween = true)
    {
        if (editor == null)
            throw new InvalidOperationException("GUI not initialized");

        // Update mutation points
        float possibleMutationPoints = editor.FreeBuilding ?
            Constants.BASE_MUTATION_POINTS :
            editor.MutationPoints - editor.CalculateCurrentOrganelleCost(MouseHoverHexes);

        if (tween)
        {
            GUICommon.Instance.TweenBarValue(
                mutationPointsBar, possibleMutationPoints, Constants.BASE_MUTATION_POINTS, 0.5f);
            GUICommon.Instance.TweenBarValue(
                mutationPointsSubtractBar, editor.MutationPoints, Constants.BASE_MUTATION_POINTS, 0.7f);
        }
        else
        {
            mutationPointsBar.Value = possibleMutationPoints;
            mutationPointsBar.MaxValue = Constants.BASE_MUTATION_POINTS;
            mutationPointsSubtractBar.Value = editor.MutationPoints;
            mutationPointsSubtractBar.MaxValue = Constants.BASE_MUTATION_POINTS;
        }

        if (editor.FreeBuilding)
        {
            mutationPointsArrow.Hide();
            resultingMutationPointsLabel.Hide();
            baseMutationPointsLabel.Hide();

            currentMutationPointsLabel.Text = TranslationServer.Translate("FREEBUILDING");
        }
        else
        {
            if (editor.ShowHover && editor.MutationPoints > 0)
            {
                mutationPointsArrow.Show();
                resultingMutationPointsLabel.Show();

                currentMutationPointsLabel.Text = $"({editor.MutationPoints:F0}";
                resultingMutationPointsLabel.Text = $"{possibleMutationPoints:F0})";
                baseMutationPointsLabel.Text = $"/ {Constants.BASE_MUTATION_POINTS:F0}";
            }
            else
            {
                mutationPointsArrow.Hide();
                resultingMutationPointsLabel.Hide();

                currentMutationPointsLabel.Text = $"{editor.MutationPoints:F0}";
                baseMutationPointsLabel.Text = $"/ {Constants.BASE_MUTATION_POINTS:F0}";
            }
        }

        mutationPointsSubtractBar.SelfModulate = possibleMutationPoints < 0 ?
            new Color(0.72f, 0.19f, 0.19f) :
            new Color(0.72f, 0.72f, 0.72f);
    }

    public void SetMembraneTooltips(MembraneType referenceMembrane)
    {
        // Pass in a membrane that the values are taken as relative to
        foreach (var membraneType in SimulationParameters.Instance.GetAllMembranes())
        {
            var tooltip = (SelectionMenuToolTip?)ToolTipManager.Instance.GetToolTip(
                membraneType.InternalName, "membraneSelection");

            tooltip?.WriteMembraneModifierList(referenceMembrane, membraneType);
        }
    }

    /// <summary>
    ///   Updates the fluidity / rigidity slider tooltip
    /// </summary>
    public void SetRigiditySliderTooltip(int rigidity)
    {
        float convertedRigidity = rigidity / Constants.MEMBRANE_RIGIDITY_SLIDER_TO_VALUE_RATIO;

        var rigidityTooltip = (SelectionMenuToolTip?)ToolTipManager.Instance.GetToolTip("rigiditySlider", "editor");

        if (rigidityTooltip == null)
            throw new InvalidOperationException("Could not find rigidity tooltip");

        var healthModifier = rigidityTooltip.GetModifierInfo("health");
        var mobilityModifier = rigidityTooltip.GetModifierInfo("mobility");

        float healthChange = convertedRigidity * Constants.MEMBRANE_RIGIDITY_HITPOINTS_MODIFIER;
        float mobilityChange = -1 * convertedRigidity * Constants.MEMBRANE_RIGIDITY_MOBILITY_MODIFIER;

        healthModifier.ModifierValue = ((healthChange >= 0) ? "+" : string.Empty)
            + healthChange.ToString("F0", CultureInfo.CurrentCulture);

        mobilityModifier.ModifierValue = ((mobilityChange >= 0) ? "+" : string.Empty)
            + mobilityChange.ToString("P0", CultureInfo.CurrentCulture);

        healthModifier.AdjustValueColor(healthChange);
        mobilityModifier.AdjustValueColor(mobilityChange);
    }

    public void UpdateAutoEvoResults(string results, string external)
    {
        autoEvoLabel.Text = results;
        externalEffectsLabel.Text = external;
    }

    public void UpdateReportTabPatchName(Patch patch)
    {
        reportTabPatchName.Text = TranslationServer.Translate(patch.Name);
    }

    public void UpdateReportTabPatchSelector()
    {
        if (editor == null)
            throw new InvalidOperationException("GUI not initialized");

        UpdateReportTabPatchName(editor.CurrentPatch);

        reportTabPatchSelector.Clear();

        foreach (var patch in editor.CurrentPatch.GetClosestConnectedPatches())
        {
            reportTabPatchSelector.AddItem(TranslationServer.Translate(patch.Name), patch.ID);
        }

        reportTabPatchSelector.Select(editor.CurrentPatch.ID);
    }

    public void UpdateRigiditySliderState(int mutationPoints)
    {
<<<<<<< HEAD
        if (mutationPoints >= Constants.MEMBRANE_RIGIDITY_COST_PER_STEP && editor.MovingOrganelles == null)
=======
        if (editor == null)
            throw new InvalidOperationException("GUI not initialized");

        if (mutationPoints >= Constants.MEMBRANE_RIGIDITY_COST_PER_STEP && editor.MovingOrganelle == null)
>>>>>>> 44c2d809
        {
            rigiditySlider.Editable = true;
        }
        else
        {
            rigiditySlider.Editable = false;
        }
    }

    /// <summary>
    ///   Updates patch-specific GUI elements with data from a patch
    /// </summary>
    public void UpdatePatchDetails(Patch patch)
    {
        if (editor == null)
            throw new InvalidOperationException("GUI not initialized");

        patchName.Text = TranslationServer.Translate(patch.Name);

        // Biome: {0}
        patchBiome.Text = string.Format(CultureInfo.CurrentCulture,
            TranslationServer.Translate("BIOME_LABEL"),
            patch.BiomeTemplate.Name);

        // {0}-{1}m below sea level
        patchDepth.Text = string.Format(CultureInfo.CurrentCulture,
            TranslationServer.Translate("BELOW_SEA_LEVEL"),
            patch.Depth[0], patch.Depth[1]);
        patchPlayerHere.Visible = editor.CurrentPatch == patch;

        var percentageFormat = TranslationServer.Translate("PERCENTAGE_VALUE");

        // Atmospheric gasses
        patchTemperature.Text = patch.Biome.AverageTemperature + " °C";
        patchPressure.Text = "20 bar";
        patchLight.Text = string.Format(CultureInfo.CurrentCulture, percentageFormat,
            GetCompoundAmount(patch, sunlight.InternalName)) + " lx";
        patchOxygen.Text = string.Format(CultureInfo.CurrentCulture, percentageFormat,
            GetCompoundAmount(patch, oxygen.InternalName));
        patchNitrogen.Text = string.Format(CultureInfo.CurrentCulture, percentageFormat,
            GetCompoundAmount(patch, nitrogen.InternalName));
        patchCO2.Text = string.Format(CultureInfo.CurrentCulture, percentageFormat,
            GetCompoundAmount(patch, carbondioxide.InternalName));

        // Compounds
        patchHydrogenSulfide.Text = string.Format(CultureInfo.CurrentCulture, percentageFormat,
            Math.Round(GetCompoundAmount(patch, hydrogensulfide.InternalName), 3));
        patchAmmonia.Text = string.Format(CultureInfo.CurrentCulture, percentageFormat,
            Math.Round(GetCompoundAmount(patch, ammonia.InternalName), 3));
        patchGlucose.Text = string.Format(CultureInfo.CurrentCulture, percentageFormat,
            Math.Round(GetCompoundAmount(patch, glucose.InternalName), 3));
        patchPhosphate.Text = string.Format(CultureInfo.CurrentCulture, percentageFormat,
            Math.Round(GetCompoundAmount(patch, phosphates.InternalName), 3));
        patchIron.Text = string.Format(CultureInfo.CurrentCulture, percentageFormat,
            GetCompoundAmount(patch, iron.InternalName));

        // Refresh species list
        speciesListBox.ClearItems();

        foreach (var species in patch.SpeciesInPatch.Keys)
        {
            var speciesLabel = new Label();
            speciesLabel.SizeFlagsHorizontal = (int)SizeFlags.ExpandFill;
            speciesLabel.Autowrap = true;
            speciesLabel.Text = string.Format(CultureInfo.CurrentCulture,
                TranslationServer.Translate("SPECIES_WITH_POPULATION"), species.FormattedName,
                patch.GetSpeciesPopulation(species));
            speciesListBox.AddItem(speciesLabel);
        }

        UpdateConditionDifferencesBetweenPatches(patch, editor.CurrentPatch);

        UpdateReportTabStatistics(patch);

        UpdateTimeline();

        UpdateReportTabPatchName(patch);
    }

    /// <summary>
    ///   Updates the values of all part selections from their associated part types.
    /// </summary>
    public void UpdateMicrobePartSelections()
    {
        foreach (var entry in placeablePartSelectionElements)
        {
            entry.Value.PartName = entry.Key.Name;
            entry.Value.MPCost = entry.Key.MPCost;
            entry.Value.PartIcon = entry.Key.LoadedIcon;
        }

        foreach (var entry in membraneSelectionElements)
        {
            entry.Value.PartName = entry.Key.Name;
            entry.Value.MPCost = entry.Key.EditorCost;
            entry.Value.PartIcon = entry.Key.LoadedIcon;
        }
    }

    /// <summary>
    ///   Updates the visibility of the current action cancel button.
    /// </summary>
    public void UpdateCancelButtonVisibility()
    {
        if (editor == null)
            throw new InvalidOperationException("GUI not initialized");

        cancelButton.Visible = editor.CanCancelAction;
    }

<<<<<<< HEAD
    public void ShowOrganelleMenu(OrganelleTemplate main, List<OrganelleTemplate> selectedOrganelles)
    {
        organelleMenu.SelectedOrganelle = main;
        organelleMenu.SelectedOrganelles = selectedOrganelles;
=======
    public override void _Notification(int what)
    {
        if (what == NotificationTranslationChanged)
        {
            UpdateAutoEvoPredictionTranslations();
            UpdateAutoEvoPredictionDetailsText();
        }
    }

    public void ShowOrganelleMenu(OrganelleTemplate selectedOrganelle)
    {
        if (editor == null)
            throw new InvalidOperationException("GUI not initialized");

        organelleMenu.SelectedOrganelle = selectedOrganelle;
>>>>>>> 44c2d809
        organelleMenu.ShowPopup = true;

        // Disable delete for nucleus or the last organelle.
        if (editor.MicrobeSize < 1 + selectedOrganelles.Count || selectedOrganelles.Any(o => o.Definition == nucleus))
        {
            organelleMenu.EnableDeleteOption = false;
        }
        else
        {
            organelleMenu.EnableDeleteOption = true;
        }

        // Move enabled only when microbe has more than one organelle
<<<<<<< HEAD
        organelleMenu.EnableMoveOption = editor.MicrobeSize > 1 + selectedOrganelles.Count;
    }

    public void OnMovePressed()
    {
        editor.StartOrganelleMove(organelleMenu.SelectedOrganelle.Position);
=======
        organelleMenu.EnableMoveOption = editor.MicrobeSize > 1;
>>>>>>> 44c2d809

        // Modify / upgrade possible when defined on the organelle definition
        organelleMenu.EnableModifyOption = !string.IsNullOrEmpty(selectedOrganelle.Definition.UpgradeGUI);
    }

    internal void SetSymmetryButtonStatus(bool enabled)
    {
        symmetryButton.Disabled = !enabled;
    }

    internal void SetUndoButtonStatus(bool enabled)
    {
        undoButton.Disabled = !enabled;
    }

    internal void SetRedoButtonStatus(bool enabled)
    {
        redoButton.Disabled = !enabled;
    }

    internal void NotifyFreebuild(bool freebuilding)
    {
        newCellButton.Disabled = !freebuilding;
    }

    internal void OnInsufficientMp(bool playSound = true)
    {
        if (selectedEditorTab != EditorTab.CellEditor)
            return;

        var animationPlayer = mutationPointsBar.GetNode<AnimationPlayer>("FlashAnimation");
        animationPlayer.Play("FlashBar");

        if (playSound)
            PlayInvalidActionSound();
    }

    internal void OnActionBlockedWhileMoving()
    {
        PlayInvalidActionSound();
    }

    internal void PlayInvalidActionSound()
    {
        GUICommon.Instance.PlayCustomSound(unableToPlaceHexSound, 0.4f);
    }

    /// <summary>
    ///   Lock / unlock the organelles that need a nucleus
    /// </summary>
    internal void UpdatePartsAvailability(List<OrganelleDefinition> placedUniqueOrganelleNames)
    {
        foreach (var organelle in placeablePartSelectionElements.Keys)
        {
            UpdatePartAvailability(placedUniqueOrganelleNames, organelle);
        }
    }

    internal void OnOrganelleToPlaceSelected(string organelle)
    {
        editor!.ActiveActionName = organelle;

        // Update the icon highlightings
        foreach (var element in placeablePartSelectionElements.Values)
        {
            element.Selected = element.Name == organelle;
        }

        GD.Print("Editor action is now: " + editor.ActiveActionName);
    }

    internal void OnInvalidHexLocationSelected()
    {
        if (selectedEditorTab != EditorTab.CellEditor)
            return;

        GUICommon.Instance.PlayCustomSound(unableToPlaceHexSound, 0.4f);
    }

    internal void SetSymmetry(MicrobeEditor.MicrobeSymmetry newSymmetry)
    {
        symmetry = newSymmetry;
        editor!.Symmetry = newSymmetry;

        UpdateSymmetryIcon();
    }

    internal void ResetSymmetryButton()
    {
        symmetryIcon.Texture = symmetryIconDefault;
        symmetry = 0;
    }

    internal void OnMembraneSelected(string membrane)
    {
        editor!.SetMembrane(membrane);
    }

    internal void SetSpeciesInfo(string name, MembraneType membrane, Color colour,
        float rigidity, BehaviourDictionary behaviour)
    {
        speciesNameEdit.Text = name;
        membraneColorPicker.Color = colour;

        // Callback is manually called because the function isn't called automatically here
        OnSpeciesNameTextChanged(name);

        UpdateMembraneButtons(membrane.InternalName);
        SetMembraneTooltips(membrane);

        UpdateRigiditySlider((int)Math.Round(rigidity * Constants.MEMBRANE_RIGIDITY_SLIDER_TO_VALUE_RATIO));

        UpdateAllBehaviouralSliders(behaviour);
    }

    internal void UpdateMembraneButtons(string membrane)
    {
        // Update the icon highlightings
        foreach (var selection in membraneSelectionElements.Values)
        {
            selection.Selected = selection.Name == membrane;
        }
    }

    internal void UpdateBehaviourSlider(BehaviouralValueType type, float value)
    {
        switch (type)
        {
            case BehaviouralValueType.Activity:
                activitySlider.Value = value;
                break;
            case BehaviouralValueType.Aggression:
                aggressionSlider.Value = value;
                break;
            case BehaviouralValueType.Opportunism:
                opportunismSlider.Value = value;
                break;
            case BehaviouralValueType.Fear:
                fearSlider.Value = value;
                break;
            case BehaviouralValueType.Focus:
                focusSlider.Value = value;
                break;
            default:
                throw new ArgumentOutOfRangeException(nameof(type), type, $"BehaviouralValueType {type} is not valid");
        }
    }

    internal void UpdateRigiditySlider(int value)
    {
        rigiditySlider.Value = value;
        SetRigiditySliderTooltip(value);
    }

    internal void SendUndoToTutorial(TutorialState tutorial)
    {
        tutorial.EditorUndoTutorial.EditorUndoButtonControl = undoButton;

        tutorial.AutoEvoPrediction.EditorAutoEvoPredictionPanel = autoEvoPredictionPanel;
    }

    private void OnMovePressed()
    {
        editor!.StartOrganelleMove(organelleMenu.SelectedOrganelle);

        // Once an organelle move has begun, the button visibility should be updated so it becomes visible
        UpdateCancelButtonVisibility();
    }

    private void OnDeletePressed()
    {
        editor!.RemoveOrganelle(organelleMenu.SelectedOrganelle.Position);
    }

    private void OnModifyPressed()
    {
        var upgradeGUI = organelleMenu.SelectedOrganelle.Definition.UpgradeGUI;

        if (string.IsNullOrEmpty(upgradeGUI))
        {
            GD.PrintErr("Attempted to modify an organelle with no upgrade GUI known");
            return;
        }

        organelleUpgradeGUI.OpenForOrganelle(organelleMenu.SelectedOrganelle, upgradeGUI!, editor!);
    }

    private void OnNewCellClicked()
    {
        GUICommon.Instance.PlayButtonPressSound();

        editor!.CreateNewMicrobe();
    }

    private void OnCancelActionClicked()
    {
        GUICommon.Instance.PlayButtonPressSound();
        editor!.CancelCurrentAction();
    }

    private void OnFinishEditingClicked()
    {
        // Prevent exiting when the transition hasn't finished
        if (!editor!.TransitionFinished)
        {
            return;
        }

        // Can't finish an organism edit if an organelle is being moved
        if (editor.MovingOrganelles != null)
        {
            OnActionBlockedWhileMoving();
            return;
        }

        GUICommon.Instance.PlayButtonPressSound();

        // Can't exit the editor with disconnected organelles
        if (editor.HasIslands)
        {
            islandPopup.PopupCenteredShrink();
            return;
        }

        // Show warning popup if trying to exit with negative atp production
        if (energyBalanceInfo != null &&
            energyBalanceInfo.TotalProduction < energyBalanceInfo.TotalConsumptionStationary)
        {
            negativeAtpPopup.PopupCenteredShrink();
            return;
        }

        // To prevent being clicked twice
        finishButton.MouseFilter = MouseFilterEnum.Ignore;

        TransitionManager.Instance.AddScreenFade(ScreenFade.FadeType.FadeOut, 0.3f, false);
        TransitionManager.Instance.StartTransitions(editor, nameof(MicrobeEditor.OnFinishEditing));
    }

    private void ConfirmFinishEditingPressed()
    {
        GUICommon.Instance.PlayButtonPressSound();

        TransitionManager.Instance.AddScreenFade(ScreenFade.FadeType.FadeOut, 0.3f, false);
        TransitionManager.Instance.StartTransitions(editor, nameof(MicrobeEditor.OnFinishEditing));
    }

    private void OnSymmetryClicked()
    {
        GUICommon.Instance.PlayButtonPressSound();

        if (symmetry == MicrobeEditor.MicrobeSymmetry.SixWaySymmetry)
        {
            ResetSymmetryButton();
        }
        else if (symmetry == MicrobeEditor.MicrobeSymmetry.None)
        {
            symmetry = MicrobeEditor.MicrobeSymmetry.XAxisSymmetry;
        }
        else if (symmetry == MicrobeEditor.MicrobeSymmetry.XAxisSymmetry)
        {
            symmetry = MicrobeEditor.MicrobeSymmetry.FourWaySymmetry;
        }
        else if (symmetry == MicrobeEditor.MicrobeSymmetry.FourWaySymmetry)
        {
            symmetry = MicrobeEditor.MicrobeSymmetry.SixWaySymmetry;
        }

        editor!.Symmetry = symmetry;
        UpdateSymmetryIcon();
    }

    private void OnSymmetryHold()
    {
        symmetryIcon.Modulate = new Color(0, 0, 0);
    }

    private void OnSymmetryReleased()
    {
        symmetryIcon.Modulate = new Color(1, 1, 1);
    }

    private void HelpButtonPressed()
    {
        GUICommon.Instance.PlayButtonPressSound();

        OpenMenu();
        menu.ShowHelpScreen();
    }

    private void UpdateAllBehaviouralSliders(BehaviourDictionary behaviour)
    {
        foreach (var pair in behaviour)
            UpdateBehaviourSlider(pair.Key, pair.Value);
    }

    /// <summary>
    ///   Called once when the mouse enters the background.
    /// </summary>
    private void OnCellEditorMouseEntered()
    {
        editor!.ShowHover = selectedEditorTab == EditorTab.CellEditor;
        UpdateMutationPointsBar();
    }

    /// <summary>
    ///   Called when the mouse is no longer hovering the background.
    /// </summary>
    private void OnCellEditorMouseExited()
    {
        editor!.ShowHover = false;
        UpdateMutationPointsBar();
    }

    /// <summary>
    ///   To get MouseEnter/Exit the CellEditor needs MouseFilter != Ignore.
    ///   Controls with MouseFilter != Ignore always handle mouse events.
    ///   So to get MouseClicks via the normal InputManager, this must be forwarded.
    ///   This is needed to respect the current Key Settings.
    /// </summary>
    /// <param name="inputEvent">The event the user fired</param>
    private void OnCellEditorGuiInput(InputEvent inputEvent)
    {
        if (!editor!.ShowHover)
            return;

        InputManager.ForwardInput(inputEvent);
    }

    private void UpdateSymmetryIcon()
    {
        switch (symmetry)
        {
            case MicrobeEditor.MicrobeSymmetry.None:
                symmetryIcon.Texture = symmetryIconDefault;
                break;
            case MicrobeEditor.MicrobeSymmetry.XAxisSymmetry:
                symmetryIcon.Texture = symmetryIcon2X;
                break;
            case MicrobeEditor.MicrobeSymmetry.FourWaySymmetry:
                symmetryIcon.Texture = symmetryIcon4X;
                break;
            case MicrobeEditor.MicrobeSymmetry.SixWaySymmetry:
                symmetryIcon.Texture = symmetryIcon6X;
                break;
        }
    }

    /// <summary>
    ///   Lock / unlock a single organelle that need a nucleus
    /// </summary>
    private void UpdatePartAvailability(List<OrganelleDefinition> placedUniqueOrganelleNames,
        OrganelleDefinition organelle)
    {
        var item = placeablePartSelectionElements[organelle];

        if (organelle.Unique && placedUniqueOrganelleNames.Contains(organelle))
        {
            item.Locked = true;
        }
        else if (organelle.RequiresNucleus)
        {
            var hasNucleus = placedUniqueOrganelleNames.Contains(nucleus);
            item.Locked = !hasNucleus;
        }
        else
        {
            item.Locked = false;
        }
    }

    /// <summary>
    ///   Associates all existing cell part selections with their respective part types based on their Node names.
    /// </summary>
    private void SetupMicrobePartSelections()
    {
        var organelleSelections = GetTree().GetNodesInGroup(
            "PlaceablePartSelectionElement").Cast<MicrobePartSelection>().ToList();
        var membraneSelections = GetTree().GetNodesInGroup(
            "MembraneSelectionElement").Cast<MicrobePartSelection>().ToList();

        foreach (var entry in organelleSelections)
        {
            // Special case with registering the tooltip here for item with no associated organelle
            entry.RegisterToolTipForControl(entry.Name, "organelleSelection");

            if (!SimulationParameters.Instance.DoesOrganelleExist(entry.Name))
            {
                entry.Locked = true;
                continue;
            }

            var organelle = SimulationParameters.Instance.GetOrganelleType(entry.Name);

            // Only add items with valid organelles to dictionary
            placeablePartSelectionElements.Add(organelle, entry);

            entry.Connect(
                nameof(MicrobePartSelection.OnPartSelected), this, nameof(OnOrganelleToPlaceSelected));
        }

        foreach (var entry in membraneSelections)
        {
            // Special case with registering the tooltip here for item with no associated membrane
            entry.RegisterToolTipForControl(entry.Name, "membraneSelection");

            if (!SimulationParameters.Instance.DoesMembraneExist(entry.Name))
            {
                entry.Locked = true;
                continue;
            }

            var membrane = SimulationParameters.Instance.GetMembrane(entry.Name);

            // Only add items with valid membranes to dictionary
            membraneSelectionElements.Add(membrane, entry);

            entry.Connect(
                nameof(MicrobePartSelection.OnPartSelected), this, nameof(OnMembraneSelected));
        }
    }

    private void OnBehaviourValueChanged(float value, string behaviourName)
    {
        if (!Enum.TryParse(behaviourName, out BehaviouralValueType behaviouralValueType))
            throw new ArgumentException($"{behaviourName} is not a valid BehaviouralValueType");

        editor!.SetBehaviouralValue(behaviouralValueType, value);
    }

    private void OnRigidityChanged(int value)
    {
        editor!.SetRigidity(value);
    }

    private void OnColorChanged(Color color)
    {
        editor!.Colour = color;
    }

    private void MoveToPatchClicked()
    {
        var target = mapDrawer.SelectedPatch;

        if (editor!.IsPatchMoveValid(target))
            editor.SetPlayerPatch(target);
    }

    private void SetEditorTab(string tab)
    {
        var selection = (EditorTab)Enum.Parse(typeof(EditorTab), tab);

        if (selection == selectedEditorTab)
            return;

        GUICommon.Instance.PlayButtonPressSound();

        selectedEditorTab = selection;

        ApplyEditorTab();

        editor!.TutorialState.SendEvent(TutorialEventType.MicrobeEditorTabChanged, new StringEventArgs(tab), this);
    }

    private void ApplyEditorTab()
    {
        // Hide all
        var cellEditor = GetNode<Control>("CellEditor");
        var report = GetNode<Control>("Report");
        var patchMap = GetNode<Control>("PatchMap");

        report.Hide();
        patchMap.Hide();
        cellEditor.Hide();

        // Show selected
        switch (selectedEditorTab)
        {
            case EditorTab.Report:
            {
                report.Show();
                reportTabButton.Pressed = true;
                editor!.SetEditorCellVisibility(false);
                break;
            }

            case EditorTab.PatchMap:
            {
                patchMap.Show();
                patchMapButton.Pressed = true;
                editor!.SetEditorCellVisibility(false);
                break;
            }

            case EditorTab.CellEditor:
            {
                cellEditor.Show();
                cellEditorButton.Pressed = true;
                editor!.SetEditorCellVisibility(true);
                break;
            }

            default:
                throw new Exception("Invalid editor tab");
        }
    }

    private void SetReportSubtab(string tab)
    {
        var selection = (ReportSubtab)Enum.Parse(typeof(ReportSubtab), tab);

        if (selection == selectedReportSubtab)
            return;

        GUICommon.Instance.PlayButtonPressSound();

        selectedReportSubtab = selection;
        ApplyReportSubtab();
    }

    private void ApplyReportSubtab()
    {
        autoEvoSubtab.Hide();
        timelineSubtab.Hide();

        switch (selectedReportSubtab)
        {
            case ReportSubtab.AutoEvo:
                autoEvoSubtab.Show();
                autoEvoSubtabButton.Pressed = true;
                break;
            case ReportSubtab.Timeline:
                timelineSubtab.Show();
                timelineSubtabButton.Pressed = true;
                Invoke.Instance.Queue(timelineSubtab.TimelineAutoScrollToCurrentTimePeriod);
                break;
            default:
                throw new Exception("Invalid report subtab");
        }
    }

    private void SetSelectionMenuTab(string tab)
    {
        var selection = (SelectionMenuTab)Enum.Parse(typeof(SelectionMenuTab), tab);

        if (selection == selectedSelectionMenuTab)
            return;

        GUICommon.Instance.PlayButtonPressSound();

        selectedSelectionMenuTab = selection;
        ApplySelectionMenuTab();
    }

    private void ApplySelectionMenuTab()
    {
        // Hide all
        structureTab.Hide();
        appearanceTab.Hide();
        behaviourTab.Hide();

        // Show selected
        switch (selectedSelectionMenuTab)
        {
            case SelectionMenuTab.Structure:
            {
                structureTab.Show();
                structureTabButton.Pressed = true;
                editor!.MicrobePreviewMode = false;
                break;
            }

            case SelectionMenuTab.Membrane:
            {
                appearanceTab.Show();
                appearanceTabButton.Pressed = true;
                editor!.MicrobePreviewMode = true;
                break;
            }

            case SelectionMenuTab.Behaviour:
            {
                behaviourTab.Show();
                behaviourTabButton.Pressed = true;
                editor!.MicrobePreviewMode = false;
                break;
            }

            default:
                throw new Exception("Invalid selection menu tab");
        }
    }

    private void MenuButtonPressed()
    {
        GUICommon.Instance.PlayButtonPressSound();

        OpenMenu();
    }

    private void OpenMenu()
    {
        menu.Show();
        GetTree().Paused = true;
    }

    private void CloseMenu()
    {
        menu.Hide();
        GetTree().Paused = false;
    }

    private void ExitPressed()
    {
        GUICommon.Instance.PlayButtonPressSound();
        GetTree().Quit();
    }

    private void UpdateCellStatsIndicators()
    {
        sizeIndicator.Show();

        if (editor!.MicrobeHexSize > initialCellSize)
        {
            sizeIndicator.Texture = increaseIcon;
        }
        else if (editor.MicrobeHexSize < initialCellSize)
        {
            sizeIndicator.Texture = decreaseIcon;
        }
        else
        {
            sizeIndicator.Hide();
        }

        speedIndicator.Show();

        if (editor.CalculateSpeed() > initialCellSpeed)
        {
            speedIndicator.Texture = increaseIcon;
        }
        else if (editor.CalculateSpeed() < initialCellSpeed)
        {
            speedIndicator.Texture = decreaseIcon;
        }
        else
        {
            speedIndicator.Hide();
        }

        hpIndicator.Show();

        if (editor.CalculateHitpoints() > initialCellHp)
        {
            hpIndicator.Texture = increaseIcon;
        }
        else if (editor.CalculateHitpoints() < initialCellHp)
        {
            hpIndicator.Texture = decreaseIcon;
        }
        else
        {
            hpIndicator.Hide();
        }
    }

    private void UpdateAutoEvoPredictionTranslations()
    {
        if (autoEvoRunSuccessful.HasValue && autoEvoRunSuccessful.Value == false)
        {
            totalPopulationLabel.Text = TranslationServer.Translate("FAILED");
        }

        if (!string.IsNullOrEmpty(bestPatchName))
        {
            bestPatchLabel.Text = string.Format(CultureInfo.CurrentCulture,
                TranslationServer.Translate("POPULATION_IN_PATCH_SHORT"),
                TranslationServer.Translate(bestPatchName),
                bestPatchPopulation);
        }
        else
        {
            bestPatchLabel.Text = TranslationServer.Translate("N_A");
        }

        if (!string.IsNullOrEmpty(worstPatchName))
        {
            worstPatchLabel.Text = string.Format(CultureInfo.CurrentCulture,
                TranslationServer.Translate("POPULATION_IN_PATCH_SHORT"),
                TranslationServer.Translate(worstPatchName),
                worstPatchPopulation);
        }
        else
        {
            worstPatchLabel.Text = TranslationServer.Translate("N_A");
        }
    }

    private void OnAutoEvoPredictionComplete(PendingAutoEvoPrediction run)
    {
        if (!run.AutoEvoRun.WasSuccessful)
        {
            GD.PrintErr("Failed to run auto-evo prediction for showing in the editor");
            autoEvoRunSuccessful = false;
            UpdateAutoEvoPredictionTranslations();
            return;
        }

        var results = run.AutoEvoRun.Results ??
            throw new Exception("Auto evo prediction has no results even though it succeeded");

        // Total population
        var newPopulation = results.GetGlobalPopulation(run.PlayerSpeciesNew);

        if (newPopulation > run.PlayerSpeciesOriginal.Population)
        {
            totalPopulationIndicator.Texture = increaseIcon;
        }
        else if (newPopulation < run.PlayerSpeciesOriginal.Population)
        {
            totalPopulationIndicator.Texture = decreaseIcon;
        }
        else
        {
            totalPopulationIndicator.Texture = null;
        }

        autoEvoRunSuccessful = true;
        totalPopulationLabel.Text = newPopulation.ToString(CultureInfo.CurrentCulture);

        var sorted = results.GetPopulationInPatches(run.PlayerSpeciesNew).OrderByDescending(p => p.Value).ToList();

        // Best
        if (sorted.Count > 0)
        {
            var patch = sorted[0];
            bestPatchName = patch.Key.Name;
            bestPatchPopulation = patch.Value;
        }
        else
        {
            bestPatchName = null;
        }

        // And worst patch
        if (sorted.Count > 1)
        {
            var patch = sorted[sorted.Count - 1];
            worstPatchName = patch.Key.Name;
            worstPatchPopulation = patch.Value;
        }
        else
        {
            worstPatchName = null;
        }

        CreateAutoEvoPredictionDetailsText(results.GetPatchEnergyResults(run.PlayerSpeciesNew),
            run.PlayerSpeciesOriginal.FormattedName);

        UpdateAutoEvoPredictionTranslations();

        if (autoEvoPredictionPanel.Visible)
        {
            UpdateAutoEvoPredictionDetailsText();
        }
    }

    /// <remarks>
    ///   TODO: this function should be cleaned up by generalizing the adding
    ///   the increase or decrease icons in order to remove the duplicated
    ///   logic here
    /// </remarks>
    private void UpdateConditionDifferencesBetweenPatches(Patch selectedPatch, Patch currentPatch)
    {
        var nextCompound = selectedPatch.Biome.AverageTemperature;

        if (nextCompound > currentPatch.Biome.AverageTemperature)
        {
            patchTemperatureSituation.Texture = increaseIcon;
        }
        else if (nextCompound < currentPatch.Biome.AverageTemperature)
        {
            patchTemperatureSituation.Texture = decreaseIcon;
        }
        else
        {
            patchTemperatureSituation.Texture = null;
        }

        nextCompound = selectedPatch.Biome.Compounds[sunlight].Dissolved;

        if (nextCompound > currentPatch.Biome.Compounds[sunlight].Dissolved)
        {
            patchLightSituation.Texture = increaseIcon;
        }
        else if (nextCompound < currentPatch.Biome.Compounds[sunlight].Dissolved)
        {
            patchLightSituation.Texture = decreaseIcon;
        }
        else
        {
            patchLightSituation.Texture = null;
        }

        nextCompound = GetCompoundAmount(selectedPatch, hydrogensulfide.InternalName);

        if (nextCompound > GetCompoundAmount(currentPatch, hydrogensulfide.InternalName))
        {
            patchHydrogenSulfideSituation.Texture = increaseIcon;
        }
        else if (nextCompound < GetCompoundAmount(currentPatch, hydrogensulfide.InternalName))
        {
            patchHydrogenSulfideSituation.Texture = decreaseIcon;
        }
        else
        {
            patchHydrogenSulfideSituation.Texture = null;
        }

        nextCompound = GetCompoundAmount(selectedPatch, glucose.InternalName);

        if (nextCompound > GetCompoundAmount(currentPatch, glucose.InternalName))
        {
            patchGlucoseSituation.Texture = increaseIcon;
        }
        else if (nextCompound < GetCompoundAmount(currentPatch, glucose.InternalName))
        {
            patchGlucoseSituation.Texture = decreaseIcon;
        }
        else
        {
            patchGlucoseSituation.Texture = null;
        }

        nextCompound = GetCompoundAmount(selectedPatch, iron.InternalName);

        if (nextCompound > GetCompoundAmount(currentPatch, iron.InternalName))
        {
            patchIronSituation.Texture = increaseIcon;
        }
        else if (nextCompound < GetCompoundAmount(currentPatch, iron.InternalName))
        {
            patchIronSituation.Texture = decreaseIcon;
        }
        else
        {
            patchIronSituation.Texture = null;
        }

        nextCompound = GetCompoundAmount(selectedPatch, ammonia.InternalName);

        if (nextCompound > GetCompoundAmount(currentPatch, ammonia.InternalName))
        {
            patchAmmoniaSituation.Texture = increaseIcon;
        }
        else if (nextCompound < GetCompoundAmount(currentPatch, ammonia.InternalName))
        {
            patchAmmoniaSituation.Texture = decreaseIcon;
        }
        else
        {
            patchAmmoniaSituation.Texture = null;
        }

        nextCompound = GetCompoundAmount(selectedPatch, phosphates.InternalName);

        if (nextCompound > GetCompoundAmount(currentPatch, phosphates.InternalName))
        {
            patchPhosphateSituation.Texture = increaseIcon;
        }
        else if (nextCompound < GetCompoundAmount(currentPatch, phosphates.InternalName))
        {
            patchPhosphateSituation.Texture = decreaseIcon;
        }
        else
        {
            patchPhosphateSituation.Texture = null;
        }
    }

    private void UpdateShownPatchDetails()
    {
        var patch = mapDrawer.SelectedPatch;

        editor!.TutorialState.SendEvent(TutorialEventType.MicrobeEditorPatchSelected, new PatchEventArgs(patch), this);

        if (patch == null)
        {
            patchDetails.Visible = false;
            patchNothingSelected.Visible = true;

            return;
        }

        patchDetails.Visible = true;
        patchNothingSelected.Visible = false;

        UpdatePatchDetails(patch);

        // Enable move to patch button if this is a valid move
        moveToPatchButton.Disabled = !editor.IsPatchMoveValid(patch);

        reportTabPatchSelector.Select(reportTabPatchSelector.GetItemIndex(patch.ID));
    }

    private void OnReportTabPatchListSelected(int index)
    {
        if (editor?.CurrentGame == null)
        {
            GD.PrintErr("Can't change selected tab because GUI is not initialized correctly");
            return;
        }

        var patch = editor.CurrentGame.GameWorld.Map.GetPatch(reportTabPatchSelector.GetItemId(index));
        UpdateReportTabStatistics(patch);
        UpdateTimeline(patch);
        UpdateReportTabPatchName(patch);
    }

    /// <summary>
    ///   Registers tooltip for the already existing Controls
    /// </summary>
    private void RegisterTooltips()
    {
        rigiditySlider.RegisterToolTipForControl("rigiditySlider", "editor");
        aggressionSlider.RegisterToolTipForControl("aggressionSlider", "editor");
        opportunismSlider.RegisterToolTipForControl("opportunismSlider", "editor");
        fearSlider.RegisterToolTipForControl("fearSlider", "editor");
        activitySlider.RegisterToolTipForControl("activitySlider", "editor");
        focusSlider.RegisterToolTipForControl("focusSlider", "editor");
        helpButton.RegisterToolTipForControl("helpButton");
        symmetryButton.RegisterToolTipForControl("symmetryButton", "editor");
        undoButton.RegisterToolTipForControl("undoButton", "editor");
        redoButton.RegisterToolTipForControl("redoButton", "editor");
        newCellButton.RegisterToolTipForControl("newCellButton", "editor");
        timeIndicator.RegisterToolTipForControl("timeIndicator", "editor");
        finishButton.RegisterToolTipForControl("finishButton", "editor");
        cancelButton.RegisterToolTipForControl("cancelButton", "editor");
        menuButton.RegisterToolTipForControl("menuButton");
        randomizeSpeciesNameButton.RegisterToolTipForControl("randomizeNameButton", "editor");

        var temperatureButton = physicalConditionsIconLegends.GetNode<TextureButton>("temperature");
        var sunlightButton = physicalConditionsIconLegends.GetNode<TextureButton>("sunlight");

        temperatureButton.RegisterToolTipForControl("temperature", "chartLegendPhysicalConditions");
        sunlightButton.RegisterToolTipForControl("sunlight", "chartLegendPhysicalConditions");
    }

    private void OnSpeciesNameTextChanged(string newText)
    {
        if (!Regex.IsMatch(newText, Constants.SPECIES_NAME_REGEX))
        {
            speciesNameEdit.Set("custom_colors/font_color", new Color(1.0f, 0.3f, 0.3f));
        }
        else
        {
            speciesNameEdit.Set("custom_colors/font_color", new Color(1, 1, 1));
        }

        editor!.NewName = newText;
    }

    private void OnSpeciesNameTextEntered(string newText)
    {
        // In case the text is not stored
        editor!.NewName = newText;

        // Only defocus if the name is valid to indicate invalid namings to the player
        if (Regex.IsMatch(newText, Constants.SPECIES_NAME_REGEX))
        {
            speciesNameEdit.ReleaseFocus();
        }
        else
        {
            // TODO: Make the popup appear at the top of the line edit instead of at the last mouse position
            ToolTipManager.Instance.ShowPopup(TranslationServer.Translate("INVALID_SPECIES_NAME_POPUP"), 2.5f);

            speciesNameEdit.GetNode<AnimationPlayer>("AnimationPlayer").Play("invalidSpeciesNameFlash");
        }
    }

    private void OnRandomizeSpeciesNamePressed()
    {
        GUICommon.Instance.PlayButtonPressSound();

        var nameGenerator = SimulationParameters.Instance.NameGenerator;
        var randomizedName = nameGenerator.GenerateNameSection() + " " + nameGenerator.GenerateNameSection();

        speciesNameEdit.Text = randomizedName;
        OnSpeciesNameTextChanged(randomizedName);
    }

    /// <summary>
    ///   "Searches" an organelle selection button by hiding the ones
    ///   whose name doesn't include the input substring
    /// </summary>
    private void OnSearchBoxTextChanged(string newText)
    {
        var input = newText.ToLower(CultureInfo.InvariantCulture);

        var organelles = SimulationParameters.Instance.GetAllOrganelles().Where(
            organelle => organelle.Name.ToLower(CultureInfo.CurrentCulture).Contains(input)).ToList();

        foreach (var node in placeablePartSelectionElements.Values)
        {
            // To show back organelles that simulation parameters didn't include
            if (string.IsNullOrEmpty(input))
            {
                node.Show();
                continue;
            }

            node.Hide();

            foreach (var organelle in organelles)
            {
                if (node.Name == organelle.InternalName)
                {
                    node.Show();
                }
            }
        }
    }

    private void OnPhysicalConditionsChartLegendPressed(string name)
    {
        var temperatureButton = physicalConditionsIconLegends.GetNode<TextureButton>("temperature");
        var sunlightButton = physicalConditionsIconLegends.GetNode<TextureButton>("sunlight");

        if (name == "temperature")
        {
            temperatureButton.Modulate = Colors.White;
            sunlightButton.Modulate = Colors.DarkGray;
            sunlightChart.Hide();
            temperatureChart.Show();
        }
        else if (name == "sunlight")
        {
            temperatureButton.Modulate = Colors.DarkGray;
            sunlightButton.Modulate = Colors.White;
            sunlightChart.Show();
            temperatureChart.Hide();
        }
    }

    private void OnPhysicalConditionsChartLegendMoused(string name, bool hover)
    {
        var button = physicalConditionsIconLegends.GetNode<TextureButton>(name);
        var tween = physicalConditionsIconLegends.GetNode<Tween>("Tween");

        if (hover)
        {
            tween.InterpolateProperty(button, "rect_scale", Vector2.One, new Vector2(1.1f, 1.1f), 0.1f);
            tween.Start();

            button.Modulate = Colors.LightGray;
        }
        else
        {
            tween.InterpolateProperty(button, "rect_scale", new Vector2(1.1f, 1.1f), Vector2.One, 0.1f);
            tween.Start();

            button.Modulate = button.Pressed ? Colors.White : Colors.DarkGray;
        }
    }

    private void OpenAutoEvoPredictionDetails()
    {
        GUICommon.Instance.PlayButtonPressSound();

        UpdateAutoEvoPredictionDetailsText();

        autoEvoPredictionExplanationPopup.PopupCenteredShrink();

        editor!.TutorialState.SendEvent(TutorialEventType.MicrobeEditorAutoEvoPredictionOpened, EventArgs.Empty, this);
    }

    private void CloseAutoEvoPrediction()
    {
        GUICommon.Instance.PlayButtonPressSound();
        autoEvoPredictionExplanationPopup.Hide();
    }

    private void CreateAutoEvoPredictionDetailsText(
        Dictionary<Patch, RunResults.SpeciesPatchEnergyResults> energyResults, string playerSpeciesName)
    {
        predictionDetailsText = new LocalizedStringBuilder(300);

        double Round(float value)
        {
            if (value > 0.0005f)
                return Math.Round(value, 3);

            // Small values can get really small (and still be different from getting 0 energy due to fitness) so
            // this is here for that reason
            return Math.Round(value, 8);
        }

        // This loop shows all the patches the player species is in. Could perhaps just show the current one
        foreach (var energyResult in energyResults)
        {
            predictionDetailsText.Append(new LocalizedString("ENERGY_IN_PATCH_FOR",
                new LocalizedString(energyResult.Key.Name), playerSpeciesName));
            predictionDetailsText.Append('\n');

            predictionDetailsText.Append(new LocalizedString("ENERGY_SUMMARY_LINE",
                Round(energyResult.Value.TotalEnergyGathered), Round(energyResult.Value.IndividualCost),
                energyResult.Value.UnadjustedPopulation));

            predictionDetailsText.Append('\n');
            predictionDetailsText.Append('\n');

            predictionDetailsText.Append(new LocalizedString("ENERGY_SOURCES"));
            predictionDetailsText.Append('\n');

            foreach (var nicheInfo in energyResult.Value.PerNicheEnergy)
            {
                var data = nicheInfo.Value;
                predictionDetailsText.Append(new LocalizedString("FOOD_SOURCE_ENERGY_INFO", nicheInfo.Key,
                    Round(data.CurrentSpeciesEnergy), Round(data.CurrentSpeciesFitness),
                    Round(data.TotalAvailableEnergy),
                    Round(data.TotalFitness)));
                predictionDetailsText.Append('\n');
            }

            predictionDetailsText.Append('\n');
        }
    }

    private void UpdateAutoEvoPredictionDetailsText()
    {
        autoEvoPredictionExplanationLabel.Text = predictionDetailsText != null ?
            predictionDetailsText.ToString() :
            TranslationServer.Translate("NO_DATA_TO_SHOW");
    }

    /// <summary>
    ///   Returns a chart which should contain the given compound.
    /// </summary>
    private LineChart? GetChartForCompound(string compoundName)
    {
        switch (compoundName)
        {
            case "atp":
                return null;
            case "oxytoxy":
                return null;
            case "sunlight":
                return sunlightChart;
            case "oxygen":
                return atmosphericGassesChart;
            case "carbondioxide":
                return atmosphericGassesChart;
            case "nitrogen":
                return atmosphericGassesChart;
            default:
                return compoundsChart;
        }
    }

    private float GetCompoundAmount(Patch patch, string compoundName)
    {
        return GetCompoundAmount(patch, patch.Biome, compoundName);
    }

    private float GetCompoundAmount(Patch patch, BiomeConditions biome, string compoundName)
    {
        var compound = SimulationParameters.Instance.GetCompound(compoundName);

        switch (compoundName)
        {
            case "sunlight":
                return biome.Compounds[compound].Dissolved * 100;
            case "oxygen":
                return biome.Compounds[compound].Dissolved * 100;
            case "carbondioxide":
                return biome.Compounds[compound].Dissolved * 100;
            case "nitrogen":
                return biome.Compounds[compound].Dissolved * 100;
            case "iron":
                return patch.GetTotalChunkCompoundAmount(compound);
            default:
                return biome.Compounds[compound].Density *
                    biome.Compounds[compound].Amount + patch.GetTotalChunkCompoundAmount(
                        compound);
        }
    }

    // ReSharper disable once RedundantNameQualifier
    private List<KeyValuePair<string, float>> SortBarData(System.Collections.Generic.Dictionary<string, float> bar)
    {
        var comparer = new ATPComparer();

        var result = bar.OrderBy(
                i => i.Key, comparer)
            .ToList();

        return result;
    }

    private class ATPComparer : IComparer<string>
    {
        /// <summary>
        ///   Compares ATP production / consumption items
        /// </summary>
        /// <remarks>
        ///   <para>
        ///     Only works if there aren't duplicate entries of osmoregulation or baseMovement.
        ///   </para>
        /// </remarks>
        public int Compare(string stringA, string stringB)
        {
            if (stringA == "osmoregulation")
            {
                return -1;
            }

            if (stringB == "osmoregulation")
            {
                return 1;
            }

            if (stringA == "baseMovement")
            {
                return -1;
            }

            if (stringB == "baseMovement")
            {
                return 1;
            }

            return string.Compare(stringA, stringB, StringComparison.InvariantCulture);
        }
    }

    private class PendingAutoEvoPrediction
    {
        public AutoEvoRun AutoEvoRun;
        public Species PlayerSpeciesOriginal;
        public Species PlayerSpeciesNew;

        public PendingAutoEvoPrediction(AutoEvoRun autoEvoRun, Species playerSpeciesOriginal, Species playerSpeciesNew)
        {
            AutoEvoRun = autoEvoRun;
            PlayerSpeciesOriginal = playerSpeciesOriginal;
            PlayerSpeciesNew = playerSpeciesNew;
        }

        public bool Finished => AutoEvoRun.Finished;
    }
}<|MERGE_RESOLUTION|>--- conflicted
+++ resolved
@@ -1304,14 +1304,10 @@
 
     public void UpdateRigiditySliderState(int mutationPoints)
     {
-<<<<<<< HEAD
-        if (mutationPoints >= Constants.MEMBRANE_RIGIDITY_COST_PER_STEP && editor.MovingOrganelles == null)
-=======
         if (editor == null)
             throw new InvalidOperationException("GUI not initialized");
 
-        if (mutationPoints >= Constants.MEMBRANE_RIGIDITY_COST_PER_STEP && editor.MovingOrganelle == null)
->>>>>>> 44c2d809
+        if (mutationPoints >= Constants.MEMBRANE_RIGIDITY_COST_PER_STEP && editor.MovingOrganelles == null)
         {
             rigiditySlider.Editable = true;
         }
@@ -1422,28 +1418,22 @@
         cancelButton.Visible = editor.CanCancelAction;
     }
 
-<<<<<<< HEAD
+    public override void _Notification(int what)
+    {
+        if (what == NotificationTranslationChanged)
+        {
+            UpdateAutoEvoPredictionTranslations();
+            UpdateAutoEvoPredictionDetailsText();
+        }
+    }
+
     public void ShowOrganelleMenu(OrganelleTemplate main, List<OrganelleTemplate> selectedOrganelles)
     {
+        if (editor == null)
+            throw new InvalidOperationException("GUI not initialized");
+
         organelleMenu.SelectedOrganelle = main;
         organelleMenu.SelectedOrganelles = selectedOrganelles;
-=======
-    public override void _Notification(int what)
-    {
-        if (what == NotificationTranslationChanged)
-        {
-            UpdateAutoEvoPredictionTranslations();
-            UpdateAutoEvoPredictionDetailsText();
-        }
-    }
-
-    public void ShowOrganelleMenu(OrganelleTemplate selectedOrganelle)
-    {
-        if (editor == null)
-            throw new InvalidOperationException("GUI not initialized");
-
-        organelleMenu.SelectedOrganelle = selectedOrganelle;
->>>>>>> 44c2d809
         organelleMenu.ShowPopup = true;
 
         // Disable delete for nucleus or the last organelle.
@@ -1457,19 +1447,7 @@
         }
 
         // Move enabled only when microbe has more than one organelle
-<<<<<<< HEAD
         organelleMenu.EnableMoveOption = editor.MicrobeSize > 1 + selectedOrganelles.Count;
-    }
-
-    public void OnMovePressed()
-    {
-        editor.StartOrganelleMove(organelleMenu.SelectedOrganelle.Position);
-=======
-        organelleMenu.EnableMoveOption = editor.MicrobeSize > 1;
->>>>>>> 44c2d809
-
-        // Modify / upgrade possible when defined on the organelle definition
-        organelleMenu.EnableModifyOption = !string.IsNullOrEmpty(selectedOrganelle.Definition.UpgradeGUI);
     }
 
     internal void SetSymmetryButtonStatus(bool enabled)
@@ -1630,7 +1608,7 @@
 
     private void OnMovePressed()
     {
-        editor!.StartOrganelleMove(organelleMenu.SelectedOrganelle);
+        editor!.StartOrganelleMove(organelleMenu.SelectedOrganelle.Position);
 
         // Once an organelle move has begun, the button visibility should be updated so it becomes visible
         UpdateCancelButtonVisibility();
