--- conflicted
+++ resolved
@@ -430,13 +430,9 @@
 
         menu = GetNode<PauseMenu>(MenuPath);
 
-<<<<<<< HEAD
         patchPanel = GetNode<PatchPanel>(PatchPanelPath);
 
-        mapDrawer.OnSelectedPatchChanged = drawer => { UpdateShownPatchDetails(); };
-=======
         mapDrawer.OnSelectedPatchChanged = _ => { UpdateShownPatchDetails(); };
->>>>>>> 10aa85f5
 
         atpProductionBar.SelectedType = SegmentedBar.Type.ATP;
         atpProductionBar.IsProduction = true;
