--- conflicted
+++ resolved
@@ -171,12 +171,6 @@
     public NodePath CompoundsChartPath = null!;
 
     [Export]
-<<<<<<< HEAD
-    public NodePath ReportTabPatchNamePath;
-
-    [Export]
-    public NodePath SpeedIndicatorPath;
-=======
     public NodePath SpeciesPopulationChartPath = null!;
 
     [Export]
@@ -192,91 +186,12 @@
     public NodePath MapDrawerPath = null!;
 
     [Export]
-    public NodePath PatchNothingSelectedPath = null!;
-
-    [Export]
-    public NodePath PatchDetailsPath = null!;
-
-    [Export]
-    public NodePath PatchNamePath = null!;
-
-    [Export]
     public NodePath ReportTabPatchNamePath = null!;
 
     [Export]
     public NodePath ReportTabPatchSelectorPath = null!;
 
     [Export]
-    public NodePath PatchPlayerHerePath = null!;
-
-    [Export]
-    public NodePath PatchBiomePath = null!;
-
-    [Export]
-    public NodePath PatchDepthPath = null!;
-
-    [Export]
-    public NodePath PatchTemperaturePath = null!;
-
-    [Export]
-    public NodePath PatchPressurePath = null!;
-
-    [Export]
-    public NodePath PatchLightPath = null!;
-
-    [Export]
-    public NodePath PatchOxygenPath = null!;
-
-    [Export]
-    public NodePath PatchNitrogenPath = null!;
-
-    [Export]
-    public NodePath PatchCO2Path = null!;
-
-    [Export]
-    public NodePath PatchHydrogenSulfidePath = null!;
-
-    [Export]
-    public NodePath PatchAmmoniaPath = null!;
-
-    [Export]
-    public NodePath PatchGlucosePath = null!;
-
-    [Export]
-    public NodePath PatchPhosphatePath = null!;
-
-    [Export]
-    public NodePath PatchIronPath = null!;
-
-    [Export]
-    public NodePath SpeciesCollapsibleBoxPath = null!;
-
-    [Export]
-    public NodePath MoveToPatchButtonPath = null!;
-
-    [Export]
-    public NodePath PatchTemperatureSituationPath = null!;
-
-    [Export]
-    public NodePath PatchLightSituationPath = null!;
->>>>>>> 44c2d809
-
-    [Export]
-    public NodePath PatchHydrogenSulfideSituationPath = null!;
-
-    [Export]
-    public NodePath PatchGlucoseSituationPath = null!;
-
-    [Export]
-    public NodePath PatchIronSituationPath = null!;
-
-    [Export]
-    public NodePath PatchAmmoniaSituationPath = null!;
-
-    [Export]
-    public NodePath PatchPhosphateSituationPath = null!;
-
-    [Export]
     public NodePath SpeedIndicatorPath = null!;
 
     [Export]
@@ -304,14 +219,10 @@
     public NodePath ActivitySliderPath = null!;
 
     [Export]
-<<<<<<< HEAD
-    public NodePath PatchDetailsPanelPath;
-
-    [Export]
-    public NodePath AutoEvoPredictionExplanationPopupPath;
-=======
+    public NodePath PatchDetailsPanelPath = null!;
+
+    [Export]
     public NodePath FocusSliderPath = null!;
->>>>>>> 44c2d809
 
     [Export]
     public NodePath NegativeAtpPopupPath = null!;
@@ -440,61 +351,6 @@
     private Button finishButton = null!;
     private Button cancelButton = null!;
 
-    // ReSharper disable once NotAccessedField.Local
-<<<<<<< HEAD
-    private TextureButton symmetryButton;
-    private TextureRect symmetryIcon;
-
-    private Label atpBalanceLabel;
-    private Label atpProductionLabel;
-    private Label atpConsumptionLabel;
-    private SegmentedBar atpProductionBar;
-    private SegmentedBar atpConsumptionBar;
-
-    private Label timeIndicator;
-    private Label glucoseReductionLabel;
-    private Label autoEvoLabel;
-    private Label externalEffectsLabel;
-    private Label reportTabPatchNameLabel;
-
-    private HBoxContainer physicalConditionsIconLegends;
-    private LineChart temperatureChart;
-    private LineChart sunlightChart;
-    private LineChart atmosphericGassesChart;
-    private LineChart compoundsChart;
-    private LineChart speciesPopulationChart;
-
-    private PatchMapDrawer mapDrawer;
-
-    private TextureRect speedIndicator;
-    private TextureRect hpIndicator;
-    private TextureRect sizeIndicator;
-    private TextureRect totalPopulationIndicator;
-
-    private Texture symmetryIconDefault;
-    private Texture symmetryIcon2X;
-    private Texture symmetryIcon4X;
-    private Texture symmetryIcon6X;
-    private Texture increaseIcon;
-    private Texture decreaseIcon;
-    private Texture questionIcon;
-    private AudioStream unableToPlaceHexSound;
-    private Texture temperatureIcon;
-
-    private CustomConfirmationDialog negativeAtpPopup;
-    private CustomConfirmationDialog islandPopup;
-
-    private OrganellePopupMenu organelleMenu;
-
-    private TextureButton menuButton;
-    private TextureButton helpButton;
-
-    private CompoundBalanceDisplay compoundBalance;
-
-    private PatchDetailsPanel patchDetailsPanel;
-    private CustomDialog autoEvoPredictionExplanationPopup;
-    private Label autoEvoPredictionExplanationLabel;
-=======
     private TextureButton symmetryButton = null!;
     private TextureRect symmetryIcon = null!;
 
@@ -519,33 +375,6 @@
     private LineChart speciesPopulationChart = null!;
 
     private PatchMapDrawer mapDrawer = null!;
-    private Control patchNothingSelected = null!;
-    private Control patchDetails = null!;
-    private Control patchPlayerHere = null!;
-    private Label patchName = null!;
-    private Label patchBiome = null!;
-    private Label patchDepth = null!;
-    private Label patchTemperature = null!;
-    private Label patchPressure = null!;
-    private Label patchLight = null!;
-    private Label patchOxygen = null!;
-    private Label patchNitrogen = null!;
-    private Label patchCO2 = null!;
-    private Label patchHydrogenSulfide = null!;
-    private Label patchAmmonia = null!;
-    private Label patchGlucose = null!;
-    private Label patchPhosphate = null!;
-    private Label patchIron = null!;
-    private CollapsibleList speciesListBox = null!;
-    private Button moveToPatchButton = null!;
-
-    private TextureRect patchTemperatureSituation = null!;
-    private TextureRect patchLightSituation = null!;
-    private TextureRect patchHydrogenSulfideSituation = null!;
-    private TextureRect patchGlucoseSituation = null!;
-    private TextureRect patchIronSituation = null!;
-    private TextureRect patchAmmoniaSituation = null!;
-    private TextureRect patchPhosphateSituation = null!;
 
     private TextureRect speedIndicator = null!;
     private TextureRect hpIndicator = null!;
@@ -573,9 +402,9 @@
 
     private CompoundBalanceDisplay compoundBalance = null!;
 
+    private PatchDetailsPanel patchDetailsPanel = null!;
     private CustomDialog autoEvoPredictionExplanationPopup = null!;
     private Label autoEvoPredictionExplanationLabel = null!;
->>>>>>> 44c2d809
 
     [JsonProperty]
     private EditorTab selectedEditorTab = EditorTab.Report;
@@ -1345,79 +1174,6 @@
     }
 
     /// <summary>
-<<<<<<< HEAD
-=======
-    ///   Updates patch-specific GUI elements with data from a patch
-    /// </summary>
-    public void UpdatePatchDetails(Patch patch)
-    {
-        if (editor == null)
-            throw new InvalidOperationException("GUI not initialized");
-
-        patchName.Text = TranslationServer.Translate(patch.Name);
-
-        // Biome: {0}
-        patchBiome.Text = string.Format(CultureInfo.CurrentCulture,
-            TranslationServer.Translate("BIOME_LABEL"),
-            patch.BiomeTemplate.Name);
-
-        // {0}-{1}m below sea level
-        patchDepth.Text = string.Format(CultureInfo.CurrentCulture,
-            TranslationServer.Translate("BELOW_SEA_LEVEL"),
-            patch.Depth[0], patch.Depth[1]);
-        patchPlayerHere.Visible = editor.CurrentPatch == patch;
-
-        var percentageFormat = TranslationServer.Translate("PERCENTAGE_VALUE");
-
-        // Atmospheric gasses
-        patchTemperature.Text = patch.Biome.AverageTemperature + " °C";
-        patchPressure.Text = "20 bar";
-        patchLight.Text = string.Format(CultureInfo.CurrentCulture, percentageFormat,
-            GetCompoundAmount(patch, sunlight.InternalName)) + " lx";
-        patchOxygen.Text = string.Format(CultureInfo.CurrentCulture, percentageFormat,
-            GetCompoundAmount(patch, oxygen.InternalName));
-        patchNitrogen.Text = string.Format(CultureInfo.CurrentCulture, percentageFormat,
-            GetCompoundAmount(patch, nitrogen.InternalName));
-        patchCO2.Text = string.Format(CultureInfo.CurrentCulture, percentageFormat,
-            GetCompoundAmount(patch, carbondioxide.InternalName));
-
-        // Compounds
-        patchHydrogenSulfide.Text = string.Format(CultureInfo.CurrentCulture, percentageFormat,
-            Math.Round(GetCompoundAmount(patch, hydrogensulfide.InternalName), 3));
-        patchAmmonia.Text = string.Format(CultureInfo.CurrentCulture, percentageFormat,
-            Math.Round(GetCompoundAmount(patch, ammonia.InternalName), 3));
-        patchGlucose.Text = string.Format(CultureInfo.CurrentCulture, percentageFormat,
-            Math.Round(GetCompoundAmount(patch, glucose.InternalName), 3));
-        patchPhosphate.Text = string.Format(CultureInfo.CurrentCulture, percentageFormat,
-            Math.Round(GetCompoundAmount(patch, phosphates.InternalName), 3));
-        patchIron.Text = string.Format(CultureInfo.CurrentCulture, percentageFormat,
-            GetCompoundAmount(patch, iron.InternalName));
-
-        // Refresh species list
-        speciesListBox.ClearItems();
-
-        foreach (var species in patch.SpeciesInPatch.Keys)
-        {
-            var speciesLabel = new Label();
-            speciesLabel.SizeFlagsHorizontal = (int)SizeFlags.ExpandFill;
-            speciesLabel.Autowrap = true;
-            speciesLabel.Text = string.Format(CultureInfo.CurrentCulture,
-                TranslationServer.Translate("SPECIES_WITH_POPULATION"), species.FormattedName,
-                patch.GetSpeciesPopulation(species));
-            speciesListBox.AddItem(speciesLabel);
-        }
-
-        UpdateConditionDifferencesBetweenPatches(patch, editor.CurrentPatch);
-
-        UpdateReportTabStatistics(patch);
-
-        UpdateTimeline();
-
-        UpdateReportTabPatchName(patch);
-    }
-
-    /// <summary>
->>>>>>> 44c2d809
     ///   Updates the values of all part selections from their associated part types.
     /// </summary>
     public void UpdateMicrobePartSelections()
@@ -1478,32 +1234,13 @@
         // Move enabled only when microbe has more than one organelle
         organelleMenu.EnableMoveOption = editor.MicrobeSize > 1;
 
-<<<<<<< HEAD
         // Once an organelle move has begun, the button visibility should be updated so it becomes visible
         UpdateCancelButtonVisibility();
     }
 
-    public void OnDeletePressed()
-    {
-        editor.RemoveOrganelle(organelleMenu.SelectedOrganelle.Position);
-    }
-
     public void UpdatePatchDetails()
     {
         patchDetailsPanel.UpdateStatisticsPanel();
-    }
-
-    public override void _Notification(int what)
-    {
-        if (what == NotificationTranslationChanged)
-        {
-            UpdateAutoEvoPredictionTranslations();
-            UpdateAutoEvoPredictionDetailsText();
-        }
-=======
-        // Modify / upgrade possible when defined on the organelle definition
-        organelleMenu.EnableModifyOption = !string.IsNullOrEmpty(selectedOrganelle.Definition.UpgradeGUI);
->>>>>>> 44c2d809
     }
 
     internal void SetUndoButtonStatus(bool enabled)
@@ -1941,12 +1678,7 @@
         if (editor.IsPatchMoveValid(patch))
             editor.SetPlayerPatch(patch);
 
-<<<<<<< HEAD
         patchDetailsPanel.CurrentPatch = patch;
-=======
-        if (editor!.IsPatchMoveValid(target))
-            editor.SetPlayerPatch(target);
->>>>>>> 44c2d809
     }
 
     private void SetEditorTab(string tab)
@@ -2272,26 +2004,14 @@
     {
         var patch = mapDrawer.SelectedPatch;
 
-<<<<<<< HEAD
         patchDetailsPanel.CurrentPatch = editor.CurrentPatch;
         patchDetailsPanel.IsPatchMoveValid = editor.IsPatchMoveValid(patch);
         patchDetailsPanel.Patch = patch;
-=======
-        editor!.TutorialState.SendEvent(TutorialEventType.MicrobeEditorPatchSelected, new PatchEventArgs(patch), this);
->>>>>>> 44c2d809
 
         if (patch == null)
             return;
 
-<<<<<<< HEAD
         editor.TutorialState.SendEvent(TutorialEventType.MicrobeEditorPatchSelected, new PatchEventArgs(patch), this);
-=======
-        UpdatePatchDetails(patch);
-
-        // Enable move to patch button if this is a valid move
-        moveToPatchButton.Disabled = !editor.IsPatchMoveValid(patch);
-
-        reportTabPatchSelector.Select(reportTabPatchSelector.GetItemIndex(patch.ID));
     }
 
     private void OnReportTabPatchListSelected(int index)
@@ -2306,7 +2026,6 @@
         UpdateReportTabStatistics(patch);
         UpdateTimeline(patch);
         UpdateReportTabPatchName(patch);
->>>>>>> 44c2d809
     }
 
     /// <summary>
