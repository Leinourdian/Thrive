﻿using System;
using Godot;

/// <summary>
///   A single patch in PatchMapDrawer
/// </summary>
public class PatchMapNode : MarginContainer
{
    [Export]
    public NodePath IconPath = null!;

    [Export]
    public NodePath HighlightPanelPath = null!;

    [Export]
    public NodePath MarkPanelPath = null!;

    private TextureRect? iconRect;
    private Panel? highlightPanel;
    private Panel? markPanel;

    private bool highlighted;
    private bool selected;
    private bool marked;

    private Texture? patchIcon;

    /// <summary>
    ///   This object does nothing with this, this is stored here to make other code simpler
    /// </summary>
    public Patch? Patch { get; set; }

<<<<<<< HEAD
    public ShaderMaterial MonochromeShader { get; set; }

    /// <summary>
    ///   Display the icon in monochrome and make it not selectable or highlightable.
    ///   Setting this to true also removes current selection.
    /// </summary>
    public bool Enabled
    {
        get => iconRect.Material == null;
        set
        {
            iconRect.Material = value ? null : MonochromeShader;
            if (!value)
                Selected = false;
            UpdateSelectHighlightRing();
        }
    }

    public Action<PatchMapNode> SelectCallback { get; set; }
=======
    public Action<PatchMapNode>? SelectCallback { get; set; }
>>>>>>> 44c2d809

    public Texture? PatchIcon
    {
        get => patchIcon;
        set
        {
            if (patchIcon == value)
                return;

            patchIcon = value;
            UpdateIcon();
        }
    }

    public bool Highlighted
    {
        get => highlighted;
        set
        {
            highlighted = value;
            UpdateSelectHighlightRing();
        }
    }

    public bool Selected
    {
        get => selected;
        set
        {
            selected = value;
            UpdateSelectHighlightRing();
        }
    }

    public bool Marked
    {
        get => marked;
        set
        {
            marked = value;
            UpdateMarkRing();
        }
    }

    public override void _Ready()
    {
        if (Patch == null)
            GD.PrintErr($"{nameof(PatchMapNode)} should have {nameof(Patch)} set");

        iconRect = GetNode<TextureRect>(IconPath);
        highlightPanel = GetNode<Panel>(HighlightPanelPath);
        markPanel = GetNode<Panel>(MarkPanelPath);

        UpdateSelectHighlightRing();
        UpdateMarkRing();
        UpdateIcon();
    }

    public override void _GuiInput(InputEvent @event)
    {
        if (!Enabled)
            return;

        if (@event is InputEventMouseButton mouse)
        {
            if (mouse.Pressed)
            {
                OnSelect();
                AcceptEvent();
            }
        }
    }

    public void OnSelect()
    {
        Selected = true;

        SelectCallback?.Invoke(this);
    }

    public void OnMouseEnter()
    {
        Highlighted = true;
    }

    public void OnMouseExit()
    {
        Highlighted = false;
    }

    private void UpdateSelectHighlightRing()
    {
        if (highlightPanel == null)
            return;

        if (Enabled)
        {
            highlightPanel.Visible = Highlighted || Selected;
        }
        else
        {
            highlightPanel.Visible = false;
        }
    }

    private void UpdateMarkRing()
    {
        if (markPanel == null)
            return;

        markPanel.Visible = Marked;
    }

    private void UpdateIcon()
    {
        if (PatchIcon == null || iconRect == null)
            return;

        iconRect.Texture = PatchIcon;
    }
}<|MERGE_RESOLUTION|>--- conflicted
+++ resolved
@@ -30,8 +30,7 @@
     /// </summary>
     public Patch? Patch { get; set; }
 
-<<<<<<< HEAD
-    public ShaderMaterial MonochromeShader { get; set; }
+    public ShaderMaterial? MonochromeShader { get; set; }
 
     /// <summary>
     ///   Display the icon in monochrome and make it not selectable or highlightable.
@@ -49,10 +48,7 @@
         }
     }
 
-    public Action<PatchMapNode> SelectCallback { get; set; }
-=======
     public Action<PatchMapNode>? SelectCallback { get; set; }
->>>>>>> 44c2d809
 
     public Texture? PatchIcon
     {
