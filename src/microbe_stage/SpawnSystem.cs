﻿using System;
using System.Collections.Generic;
using System.Drawing;
using System.Drawing.Imaging;
using System.Linq;
using Godot;
using Newtonsoft.Json;

/// <summary>
///   Spawns AI cells and other environmental things as the player moves around
/// </summary>
public class SpawnSystem
{
    /// <summary>
    ///   Root node to parent all spawned things to
    /// </summary>
    private readonly Node worldRoot;

    private readonly List<Spawner> spawnTypes = new();

    [JsonProperty]
<<<<<<< HEAD
    private readonly Random random = new();
=======
    private Random random = new();
>>>>>>> 44c2d809

    private readonly FastNoiseLite noise;

    /// <summary>
    ///   This is used to spawn only a few entities per frame with minimal changes needed to code that wants to
    ///   spawn a bunch of stuff at once
    /// </summary>
    /// <remarks>
    ///   <para>
    ///     This isn't saved but the likelihood that losing out on spawning some things is not super critical.
    ///     Also it is probably the case that this isn't even used on most frames so it is perhaps uncommon
    ///     that there are queued things when saving.
    ///   </para>
    ///   <para>
    ///     TODO: it might be nice to use a struct instead and a field indicating if this is valid to not recreate
    ///     this object so much
    ///   </para>
    /// </remarks>
<<<<<<< HEAD
    private Queue<QueuedSpawn> queuedSpawns = new();
=======
    private QueuedSpawn? queuedSpawns;

    /// <summary>
    ///   Estimate count of existing spawned entities, cached to make delayed spawns cheaper
    /// </summary>
    private int estimateEntityCount;

    /// <summary>
    ///   Estimate count of existing spawn entities within the current spawn radius of the player;
    ///   Used to prevent a "spawn belt" of densely spawned entities when player doesn't move.
    /// </summary>
    [JsonProperty]
    private int estimateEntityCountInSpawnRadius;
>>>>>>> 44c2d809

    private Dictionary<Sector, float> sectorDensities = new();
    private List<Sector> loadedSectors = new();

    public SpawnSystem(Node root)
    {
        worldRoot = root;

        noise = new FastNoiseLite(12346234);
        noise.SetFrequency(5f);
        noise.SetDomainWarpType(FastNoiseLite.DomainWarpType.BasicGrid);
    }

    /// <summary>
    ///   Adds an externally spawned entity to be despawned
    /// </summary>
    public static void AddEntityToTrack(SpawnedRigidBody entity)
    {
        entity.EntityNode.AddToGroup(Constants.SPAWNED_GROUP);
    }

    public void OnPlayerSectorChanged(Sector newSector)
    {
        // List of sectors that are in the load radius
        var newLoadedSectors = GetSectorsInRadius(newSector.Pos, Constants.SECTOR_LOAD_RADIUS);
        var sectorsToLoad = newLoadedSectors.Except(loadedSectors).ToList();

        // List of sectors that are in the non-unload radius
        var sectorsToKeep = GetSectorsInRadius(newSector.Pos, Constants.SECTOR_UNLOAD_RADIUS);
        var sectorsToUnload = loadedSectors.Except(sectorsToKeep).ToList();

        LoadSectors(sectorsToLoad);
        UnloadSectors(sectorsToUnload);

        loadedSectors = loadedSectors.Concat(sectorsToLoad).Except(sectorsToUnload).ToList();
    }

    public void AddSpawnType(Spawner spawner)
    {
        spawnTypes.Add(spawner);
    }

    public void RemoveSpawnType(Spawner spawner)
    {
        spawnTypes.Remove(spawner);
    }

    public float GetSectorDensity(Sector sector)
    {
        if (sectorDensities.ContainsKey(sector))
            return sectorDensities[sector];

        var density = noise.GetNoise(sector.X, sector.Y);
        density = (density + 1f) / 2f;
        sectorDensities[sector] = density;
        return density;
    }

    /// <summary>
    ///   Saves a image to the disk containing the density values of nearby chunks. Darker spots are richer.
    ///   The player is in the middle of the picture.
    /// </summary>
    /// <param name="size">The size in pixels</param>
    public void GenerateNoiseImage(int size = 31)
    {
        var bitmap = new Bitmap(size, size, PixelFormat.Format24bppRgb);
        var data = bitmap.LockBits(new Rectangle(0, 0, size, size), ImageLockMode.WriteOnly, bitmap.PixelFormat);

        var sizeHalf = size / 2;

        unsafe
        {
            var ptr = (byte*)data.Scan0;
            if (ptr == null)
                return;

            for (var y = 0; y < size; y++)
            {
                for (var x = 0; x < size; x++)
                {
                    var density = GetSectorDensity(new Sector(x - sizeHalf, y - sizeHalf));
                    var grayscaleValue = (byte)((1 - density) * byte.MaxValue);
                    ptr[x * 3 + y * data.Stride] = grayscaleValue;
                    ptr[x * 3 + y * data.Stride + 1] = grayscaleValue;
                    ptr[x * 3 + y * data.Stride + 2] = grayscaleValue;
                }
            }
        }

        bitmap.UnlockBits(data);
        bitmap.Save(ProjectSettings.GlobalizePath(Constants.GENERATE_SPAWN_SYSTEM_NOISE_IMAGE_PATH), ImageFormat.Bmp);
    }

    /// <summary>
    ///   Despawns all spawned entities
    /// </summary>
    public void DespawnAll()
    {
        queuedSpawns = new Queue<QueuedSpawn>();
        var spawnedEntities = worldRoot.GetTree().GetNodesInGroup(Constants.SPAWNED_GROUP);

        foreach (Node entity in spawnedEntities)
        {
            DespawnEntity(entity);
        }
    }

    /// <summary>
    ///   Processes spawning and despawning things
    /// </summary>
    public void Process(float delta)
    {
        _ = delta;

        // If we have queued spawns to do spawn those
<<<<<<< HEAD
        if (queuedSpawns == null)
            return;
=======

        spawnsLeftThisFrame = HandleQueuedSpawns(spawnsLeftThisFrame);

        if (spawnsLeftThisFrame <= 0)
            return;

        // This is now an if to make sure that the spawn system is
        // only ran once per frame to avoid spawning a bunch of stuff
        // all at once after a lag spike
        // NOTE: that as QueueFree is used it's not safe to just switch this to a loop
        if (elapsed >= interval)
        {
            elapsed -= interval;

            estimateEntityCount = DespawnEntities(playerPosition);

            spawnTypes.RemoveAll(entity => entity.DestroyQueued);
>>>>>>> 44c2d809

        HandleQueuedSpawns(Constants.MAX_SPAWNS_PER_FRAME);
    }

    private IEnumerable<Sector> GetSectorsInRadius(Int2 center, int radius)
    {
<<<<<<< HEAD
        for (var x = -radius; x <= radius; x++)
=======
        if (queuedSpawns == null)
            return spawnsLeftThisFrame;

        // If we don't have room, just abandon spawning
        if (estimateEntityCount >= maxAliveEntities)
>>>>>>> 44c2d809
        {
            for (var y = -radius; y <= radius; y++)
            {
                yield return new Sector(center.x + x, center.y + y);
            }
<<<<<<< HEAD
=======

            // Next was spawned
            ProcessSpawnedEntity(
                queuedSpawns.Spawns.Current ?? throw new Exception("Queued spawn enumerator returned null"),
                queuedSpawns.SpawnType);

            ++estimateEntityCount;
            --spawnsLeftThisFrame;
>>>>>>> 44c2d809
        }
    }

    /// <summary>
    ///   Determines what stuff to spawn in the new sectors and queues this stuff
    /// </summary>
    private void LoadSectors(List<Sector> sectors)
    {
        foreach (var spawner in spawnTypes)
        {
            foreach (var sector in sectors)
            {
                var density = GetSectorDensity(sector);

                var spawnPoints = spawner.GetSpawnPoints(density, random)
                    .Select(p => p + new Vector3(sector.X, 0, sector.Y) * Constants.SECTOR_SIZE);

<<<<<<< HEAD
                foreach (var spawnPoint in spawnPoints)
=======
        foreach (var spawnType in spawnTypes)
        {
            /*
            To actually spawn a given entity for a given attempt, two
            conditions should be met. The first condition is a random
            chance that adjusts the spawn frequency to the appropriate
            amount. The second condition is whether the entity will
            spawn in a valid position. It is checked when the first
            condition is met and a position for the entity has been
            decided.

            To allow more than one entity of each type to spawn per
            spawn cycle, the SpawnSystem attempts to spawn each given
            entity multiple times depending on the spawnFrequency.
            numAttempts stores how many times the SpawnSystem attempts
            to spawn the given entity.
            */
            int numAttempts = Mathf.Clamp(spawnType!.SpawnFrequency * 2, 1, maxTriesPerSpawner);

            for (int i = 0; i < numAttempts; i++)
            {
                if (random.Next(0, numAttempts + 1) < spawnType.SpawnFrequency)
>>>>>>> 44c2d809
                {
                    queuedSpawns.Enqueue(new QueuedSpawn(spawner, spawnPoint));
                }
            }
        }
    }

    /// <summary>
    ///   Despawns the stuff in these sectors
    /// </summary>
    private void UnloadSectors(List<Sector> sectors)
    {
        var spawnedEntities = worldRoot.GetTree().GetNodesInGroup(Constants.SPAWNED_GROUP);
        foreach (SpawnedRigidBody entity in spawnedEntities)
        {
            if (sectors.Contains(entity.CurrentSector))
            {
                DespawnEntity(entity);
            }
        }
    }

    private void DespawnEntity(Node entity)
    {
        if (!entity.IsQueuedForDeletion())
        {
            var spawned = entity as SpawnedRigidBody;

            if (spawned == null)
            {
                GD.PrintErr("A node has been put in the spawned group but it isn't derived from SpawnedRigidBody");
            }

            spawned.DestroyDetachAndQueueFree();
        }
    }

    private void HandleQueuedSpawns(int spawnsLeftThisFrame)
    {
        // Spawn from the queue
        while (spawnsLeftThisFrame > 0 && queuedSpawns.Count > 0)
        {
            var current = queuedSpawns.Dequeue();
            var instances = current.Spawner.Instantiate(current.Position);
            if (instances == null)
            {
                --spawnsLeftThisFrame;
                continue;
            }

            foreach (var instance in instances)
            {
                instance!.AddToGroup(Constants.SPAWNED_GROUP);
                worldRoot.AddChild(instance);
                --spawnsLeftThisFrame;
            }
        }
    }

    private record QueuedSpawn(Spawner Spawner, Vector3 Position);
}<|MERGE_RESOLUTION|>--- conflicted
+++ resolved
@@ -19,11 +19,7 @@
     private readonly List<Spawner> spawnTypes = new();
 
     [JsonProperty]
-<<<<<<< HEAD
     private readonly Random random = new();
-=======
-    private Random random = new();
->>>>>>> 44c2d809
 
     private readonly FastNoiseLite noise;
 
@@ -42,23 +38,7 @@
     ///     this object so much
     ///   </para>
     /// </remarks>
-<<<<<<< HEAD
-    private Queue<QueuedSpawn> queuedSpawns = new();
-=======
-    private QueuedSpawn? queuedSpawns;
-
-    /// <summary>
-    ///   Estimate count of existing spawned entities, cached to make delayed spawns cheaper
-    /// </summary>
-    private int estimateEntityCount;
-
-    /// <summary>
-    ///   Estimate count of existing spawn entities within the current spawn radius of the player;
-    ///   Used to prevent a "spawn belt" of densely spawned entities when player doesn't move.
-    /// </summary>
-    [JsonProperty]
-    private int estimateEntityCountInSpawnRadius;
->>>>>>> 44c2d809
+    private Queue<QueuedSpawn>? queuedSpawns = new();
 
     private Dictionary<Sector, float> sectorDensities = new();
     private List<Sector> loadedSectors = new();
@@ -174,59 +154,20 @@
         _ = delta;
 
         // If we have queued spawns to do spawn those
-<<<<<<< HEAD
         if (queuedSpawns == null)
             return;
-=======
-
-        spawnsLeftThisFrame = HandleQueuedSpawns(spawnsLeftThisFrame);
-
-        if (spawnsLeftThisFrame <= 0)
-            return;
-
-        // This is now an if to make sure that the spawn system is
-        // only ran once per frame to avoid spawning a bunch of stuff
-        // all at once after a lag spike
-        // NOTE: that as QueueFree is used it's not safe to just switch this to a loop
-        if (elapsed >= interval)
-        {
-            elapsed -= interval;
-
-            estimateEntityCount = DespawnEntities(playerPosition);
-
-            spawnTypes.RemoveAll(entity => entity.DestroyQueued);
->>>>>>> 44c2d809
 
         HandleQueuedSpawns(Constants.MAX_SPAWNS_PER_FRAME);
     }
 
     private IEnumerable<Sector> GetSectorsInRadius(Int2 center, int radius)
     {
-<<<<<<< HEAD
         for (var x = -radius; x <= radius; x++)
-=======
-        if (queuedSpawns == null)
-            return spawnsLeftThisFrame;
-
-        // If we don't have room, just abandon spawning
-        if (estimateEntityCount >= maxAliveEntities)
->>>>>>> 44c2d809
         {
             for (var y = -radius; y <= radius; y++)
             {
                 yield return new Sector(center.x + x, center.y + y);
             }
-<<<<<<< HEAD
-=======
-
-            // Next was spawned
-            ProcessSpawnedEntity(
-                queuedSpawns.Spawns.Current ?? throw new Exception("Queued spawn enumerator returned null"),
-                queuedSpawns.SpawnType);
-
-            ++estimateEntityCount;
-            --spawnsLeftThisFrame;
->>>>>>> 44c2d809
         }
     }
 
@@ -244,32 +185,7 @@
                 var spawnPoints = spawner.GetSpawnPoints(density, random)
                     .Select(p => p + new Vector3(sector.X, 0, sector.Y) * Constants.SECTOR_SIZE);
 
-<<<<<<< HEAD
                 foreach (var spawnPoint in spawnPoints)
-=======
-        foreach (var spawnType in spawnTypes)
-        {
-            /*
-            To actually spawn a given entity for a given attempt, two
-            conditions should be met. The first condition is a random
-            chance that adjusts the spawn frequency to the appropriate
-            amount. The second condition is whether the entity will
-            spawn in a valid position. It is checked when the first
-            condition is met and a position for the entity has been
-            decided.
-
-            To allow more than one entity of each type to spawn per
-            spawn cycle, the SpawnSystem attempts to spawn each given
-            entity multiple times depending on the spawnFrequency.
-            numAttempts stores how many times the SpawnSystem attempts
-            to spawn the given entity.
-            */
-            int numAttempts = Mathf.Clamp(spawnType!.SpawnFrequency * 2, 1, maxTriesPerSpawner);
-
-            for (int i = 0; i < numAttempts; i++)
-            {
-                if (random.Next(0, numAttempts + 1) < spawnType.SpawnFrequency)
->>>>>>> 44c2d809
                 {
                     queuedSpawns.Enqueue(new QueuedSpawn(spawner, spawnPoint));
                 }
