﻿using System;
using System.Collections.Generic;
using Godot;
using Newtonsoft.Json;

/// <summary>
///   Spawns AI cells and other environmental things as the player moves around
/// </summary>
public class SpawnSystem
{
    /// <summary>
    ///   Sets how often the spawn system runs and checks things
    /// </summary>
    [JsonProperty]
    private float interval = 1.0f;

    [JsonProperty]
    private float elapsed;

    [JsonProperty]
    private float despawnElapsed;

    /// <summary>
    ///   Root node to parent all spawned things to
    /// </summary>
    private Node worldRoot;

    private ShuffleBag<Spawner> spawnTypes;

    [JsonProperty]
    private Random random = new();

    /// <summary>
    ///   This limits the number of things that can be spawned in a single spawn radius.
    ///   Used to limit items spawning in a circle when the player doesn't move.
    /// </summary>
    [JsonProperty]
    private int maxEntitiesInSpawnRadius = 15;

    /// <summary>
    ///   Max tries per spawner to avoid very high spawn densities lagging
    /// </summary>
    [JsonProperty]
    private int maxTriesPerSpawner = 500;

    /// <summary>
    ///   This is used to spawn only a few entities per frame with minimal changes needed to code that wants to
    ///   spawn a bunch of stuff at once
    /// </summary>
    /// <remarks>
    ///   <para>
    ///     This isn't saved but the likelihood that losing out on spawning some things is not super critical.
    ///     Also it is probably the case that this isn't even used on most frames so it is perhaps uncommon
    ///     that there are queued things when saving.
    ///   </para>
    ///   <para>
    ///     TODO: it might be nice to use a struct instead and a field indicating if this is valid to not recreate
    ///     this object so much
    ///   </para>
    /// </remarks>
    private QueuedSpawn? queuedSpawns;

    /// <summary>
    ///   Estimate count of existing spawned entities, cached to make delayed spawns cheaper
    /// </summary>
    private int estimateEntityCount;

    /// <summary>
    ///   Estimate count of existing spawn entities within the current spawn radius of the player;
    ///   Used to prevent a "spawn belt" of densely spawned entities when player doesn't move.
    /// </summary>
    [JsonProperty]
    private int estimateEntityCountInSpawnRadius;

    /// <summary>
    ///   Last recorded position of the player. Positions are recorded upon moving more than the stationary threshold.
    /// </summary>
    [JsonProperty]
    private Vector3 lastRecordedPlayerPosition = Vector3.Zero;

    public SpawnSystem(Node root)
    {
        worldRoot = root;
        spawnTypes = new ShuffleBag<Spawner>(random);
    }

    // Needs no params constructor for loading saves?

    /// <summary>
    ///   Adds an externally spawned entity to be despawned
    /// </summary>
<<<<<<< HEAD
    public static void AddEntityToTrack(ISpawned entity,
        float radius = Constants.MICROBE_DESPAWN_RADIUS)
=======
    public static void AddEntityToTrack(ISpawned entity)
>>>>>>> 070fa612
    {
        entity.DespawnRadiusSquared = Constants.MICROBE_DESPAWN_RADIUS_SQUARED;
        entity.EntityNode.AddToGroup(Constants.SPAWNED_GROUP);
    }

    /// <summary>
    ///   Adds a new spawner. Sets up the spawn radius, this radius squared,
    ///   and frequency fields based on the parameters of this
    ///   function.
    /// </summary>
    public void AddSpawnType(Spawner spawner, float spawnDensity, int spawnRadius)
    {
        spawner.SpawnRadius = spawnRadius;
        spawner.SpawnFrequency = 122;
        spawner.SpawnRadiusSquared = spawnRadius * spawnRadius;

        float minSpawnRadius = spawnRadius * Constants.MIN_SPAWN_RADIUS_RATIO;
        spawner.MinSpawnRadiusSquared = minSpawnRadius * minSpawnRadius;

        spawner.SetFrequencyFromDensity(spawnDensity);
        spawnTypes.Add(spawner);
    }

    /// <summary>
    ///   Removes a spawn type immediately. Note that it's easier to
    ///   just set DestroyQueued to true on an spawner.
    /// </summary>
    public void RemoveSpawnType(Spawner spawner)
    {
        spawnTypes.Remove(spawner);
    }

    /// <summary>
    ///   Prepares the spawn system for a new game
    /// </summary>
    public void Init()
    {
        Clear();
    }

    /// <summary>
    ///   Clears the spawners
    /// </summary>
    public void Clear()
    {
        spawnTypes.Clear();
        queuedSpawns = null;
        elapsed = 0;
        despawnElapsed = 0;
    }

    /// <summary>
    ///   Despawns all spawned entities
    /// </summary>
    public void DespawnAll()
    {
        queuedSpawns = null;

        int despawned = 0;

        foreach (var spawned in worldRoot.GetChildrenToProcess<ISpawned>(Constants.SPAWNED_GROUP))
        {
            if (!spawned.EntityNode.IsQueuedForDeletion())
            {
                spawned.DestroyDetachAndQueueFree();
                ++despawned;
            }
        }

        var metrics = PerformanceMetrics.Instance;

        if (metrics.Visible)
            metrics.ReportDespawns(despawned);
    }

    /// <summary>
    ///   Processes spawning and despawning things
    /// </summary>
    public void Process(float delta, Vector3 playerPosition, Vector3 playerRotation)
    {
        elapsed += delta;
        despawnElapsed += delta;

        // Remove the y-position from player position
        playerPosition.y = 0;

        int spawnsLeftThisFrame = Constants.MAX_SPAWNS_PER_FRAME;

        // If we have queued spawns to do spawn those

        spawnsLeftThisFrame = HandleQueuedSpawns(spawnsLeftThisFrame);

        if (spawnsLeftThisFrame <= 0)
            return;

        // This is now an if to make sure that the spawn system is
        // only ran once per frame to avoid spawning a bunch of stuff
        // all at once after a lag spike
        // NOTE: that as QueueFree is used it's not safe to just switch this to a loop
        if (elapsed >= interval)
        {
            elapsed -= interval;

            estimateEntityCount = DespawnEntities(playerPosition);

            spawnTypes.RemoveAll(entity => entity.DestroyQueued);

            SpawnEntities(playerPosition, playerRotation, estimateEntityCount, spawnsLeftThisFrame);
        }
        else if (despawnElapsed > Constants.DESPAWN_INTERVAL)
        {
            despawnElapsed = 0;

            DespawnEntities(playerPosition);
        }
    }

    private int HandleQueuedSpawns(int spawnsLeftThisFrame)
    {
        int initialSpawns = spawnsLeftThisFrame;

        if (queuedSpawns == null)
            return spawnsLeftThisFrame;

        // If we don't have room, just abandon spawning
        if (estimateEntityCount >= Constants.DEFAULT_MAX_SPAWNED_ENTITIES)
        {
            queuedSpawns.Spawns.Dispose();
            queuedSpawns = null;
            return spawnsLeftThisFrame;
        }

        // Spawn from the queue
        while (estimateEntityCount < Constants.DEFAULT_MAX_SPAWNED_ENTITIES && spawnsLeftThisFrame > 0)
        {
            if (!queuedSpawns.Spawns.MoveNext())
            {
                // Ended
                queuedSpawns.Spawns.Dispose();
                queuedSpawns = null;
                break;
            }

            // Next was spawned
            ProcessSpawnedEntity(
                queuedSpawns.Spawns.Current ?? throw new Exception("Queued spawn enumerator returned null"),
                queuedSpawns.SpawnType);

            ++estimateEntityCount;
            --spawnsLeftThisFrame;
        }

        if (initialSpawns != spawnsLeftThisFrame)
        {
            var metrics = PerformanceMetrics.Instance;

            if (metrics.Visible)
                metrics.ReportSpawns(initialSpawns - spawnsLeftThisFrame);
        }

        return spawnsLeftThisFrame;
    }

    private void SpawnEntities(Vector3 playerPosition, Vector3 playerRotation, int existing, int spawnsLeftThisFrame)
    {
        // If there are already too many entities, don't spawn more
        if (existing >= Constants.DEFAULT_MAX_SPAWNED_ENTITIES)
            return;

        // Here we want to check that the player moved to not basically spawn in circle around the player.
        // Solution inspired by gwen is to check if the player moves out of a square/cycle around their current
        // registered position (note that the cloud system also used to work like this -hhyyrylainen).
        // Not perfect however as going on and off could still break this.
        float squaredDistanceToLastPosition = (playerPosition - lastRecordedPlayerPosition).LengthSquared();
        //changed: not yet but does this work?
        bool immobilePlayer = squaredDistanceToLastPosition < Constants.PLAYER_IMMOBILITY_ZONE_RADIUS_SQUARED;

        if (immobilePlayer)
        {
            // If the player is staying inside a circle around their previous position,
            // only spawn up to the local spawn cap
            if (estimateEntityCountInSpawnRadius > maxEntitiesInSpawnRadius)
                return;
        }
        else
        {
            // The player moved, so let's update their position and reset counts in spawn radius
            lastRecordedPlayerPosition = playerPosition; //changed: not yet but does this work?
            estimateEntityCountInSpawnRadius = 0; //changed: not yet but does this work?
        }

        int spawned = 0;

        foreach (var spawnType in spawnTypes)
        {
            /*
            To actually spawn a given entity for a given attempt, two
            conditions should be met. The first condition is a random
            chance that adjusts the spawn frequency to the appropriate
            amount. The second condition is whether the entity will
            spawn in a valid position. It is checked when the first
            condition is met and a position for the entity has been
            decided.

            To allow more than one entity of each type to spawn per
            spawn cycle, the SpawnSystem attempts to spawn each given
            entity multiple times depending on the spawnFrequency.
            numAttempts stores how many times the SpawnSystem attempts
            to spawn the given entity.
            */
            int numAttempts = Mathf.Clamp(spawnType!.SpawnFrequency * 2, 1, maxTriesPerSpawner);

            for (int i = 0; i < numAttempts; i++)
            {
                if (random.Next(0, numAttempts + 1) < spawnType.SpawnFrequency)
                {
                    /*
                    First condition passed. Choose a location for the entity.

                    A random location in the square of side length 2*spawnRadius
                    centered on the player is chosen. The corners
                    of the square are outside the spawning region, but they
                    will fail the second condition, so entities still only
                    spawn within the spawning region.
                    */
                    float displacementDistance = random.NextFloat() * spawnType.SpawnRadius;

                    // If the player moves, weight the rotation to be in front of him for encounter.
                    // Else compute a uniform rotation to avoid clustering
                    float displacementRotation = ComputeRandomRadianRotation(playerRotation.y, !immobilePlayer);

                    float distanceX = Mathf.Sin(displacementRotation) * displacementDistance;
                    float distanceZ = Mathf.Cos(displacementRotation) * displacementDistance;

                    // Distance from the player.
                    Vector3 displacement = new Vector3(distanceX, 0, distanceZ);
                    float squaredDistance = displacement.LengthSquared();

                    if (squaredDistance <= spawnType.SpawnRadiusSquared &&
                        squaredDistance >= spawnType.MinSpawnRadiusSquared)
                    {
                        // Second condition passed. Spawn the entity.
                        if (SpawnWithSpawner(spawnType, playerPosition + displacement, playerPosition, existing,
                                ref spawnsLeftThisFrame, ref spawned))
                        {
                            estimateEntityCountInSpawnRadius += spawned;

                            return;
                        }
                    }
                }
            }
        }

        estimateEntityCountInSpawnRadius += spawned;

        var metrics = PerformanceMetrics.Instance;

        if (metrics.Visible)
            metrics.ReportSpawns(spawned);
    }

    /// <summary>
    ///   Does a single spawn with a spawner
    /// </summary>
    /// <returns>True if we have exceeded the spawn limit and no further spawns should be done this frame</returns>
    private bool SpawnWithSpawner(Spawner spawnType, Vector3 location, Vector3 playerPosition, int existing,
        ref int spawnsLeftThisFrame, ref int spawned)
    {
        var enumerable = spawnType.Spawn(worldRoot, location, playerPosition);

        if (enumerable == null)
            return false;

        var spawner = enumerable.GetEnumerator();

        while (spawner.MoveNext())
        {
            if (spawner.Current == null)
                throw new NullReferenceException("spawn enumerator is not allowed to return null");

            // Spawned something
            ProcessSpawnedEntity(spawner.Current, spawnType);
            spawned += 1;
            --spawnsLeftThisFrame;

            // Check if we are out of quota for this frame

            // TODO: this is a bit awkward if this stops compound clouds from spawning as well...
            if (spawned + existing >= Constants.DEFAULT_MAX_SPAWNED_ENTITIES)
            {
                // We likely couldn't spawn things next frame anyway if we are at the entity limit,
                // so the spawner is not stored here
                return true;
            }

            if (spawnsLeftThisFrame <= 0)
            {
                // This spawner might still have something left to spawn next frame, so store it
                queuedSpawns = new QueuedSpawn(spawner, spawnType);
                return true;
            }
        }

        // Can still spawn more stuff
        return false;
    }

    /// <summary>
    ///   Despawns entities that are far away from the player
    /// </summary>
    /// <returns>The number of alive entities, used to limit the total</returns>
    private int DespawnEntities(Vector3 playerPosition)
    {
        int entitiesDeleted = 0;

        // Despawn entities
        int spawnedCount = 0;

        foreach (var spawned in worldRoot.GetChildrenToProcess<ISpawned>(Constants.SPAWNED_GROUP))
        {
            ++spawnedCount;

            // Global position must be used here as otherwise colony members are despawned
            // TODO: check if it would be better to remove the spawned group tag from colony members (and add it back
            // when leaving the colony) or this could only get direct descendants of the world root and ignore nested
            // nodes in the spawned group
            var entityPosition = ((Spatial)spawned).GlobalTransform.origin;
            var squaredDistance = (playerPosition - entityPosition).LengthSquared();

            // If the entity is too far away from the player, despawn it.
            if (squaredDistance > spawned.DespawnRadiusSquared)
            {
                entitiesDeleted++;
                spawned.DestroyDetachAndQueueFree();

                if (entitiesDeleted >= Constants.MAX_DESPAWNS_PER_FRAME)
                    break;
            }
        }

        var metrics = PerformanceMetrics.Instance;

        if (metrics.Visible)
            metrics.ReportDespawns(entitiesDeleted);

        return spawnedCount - entitiesDeleted;
    }

    /// <summary>
    ///   Add the entity to the spawned group and add the despawn radius
    /// </summary>
    private void ProcessSpawnedEntity(ISpawned entity, Spawner spawnType)
    {
<<<<<<< HEAD
        // I don't understand why the same
        // value is used for spawning and
        // despawning, but apparently it works
        // just fine
        entity.DespawnRadiusSquared = Constants.MICROBE_DESPAWN_RADIUS * Constants.MICROBE_DESPAWN_RADIUS; // spawnType.SpawnRadiusSquared;
=======
        float radius = spawnType.SpawnRadius + Constants.DESPAWN_RADIUS_OFFSET;
        entity.DespawnRadiusSquared = (int)(radius * radius);
>>>>>>> 070fa612

        entity.EntityNode.AddToGroup(Constants.SPAWNED_GROUP);
    }

    /// <summary>
    ///   Returns a random rotation (in radians)
    ///   If weighted, it is more likely to return a rotation closer to the target rotation than not
    /// </summary>
    private float ComputeRandomRadianRotation(float targetRotation, bool weighted)
    {
        float rotation1 = random.NextFloat() * 2 * Mathf.Pi;

        if (weighted)
        {
            targetRotation = WithNegativesToNormalRadians(targetRotation);
            float rotation2 = random.NextFloat() * 2 * Mathf.Pi;

            if (DistanceBetweenRadians(rotation2, targetRotation) < DistanceBetweenRadians(rotation1, targetRotation))
                return NormalToWithNegativesRadians(rotation2);
        }

        return NormalToWithNegativesRadians(rotation1);
    }

    // TODO Could use to be moved to mathUtils?
    private float NormalToWithNegativesRadians(float radian)
    {
        return radian <= Math.PI ? radian : radian - (float)(2 * Math.PI);
    }

    private float WithNegativesToNormalRadians(float radian)
    {
        return radian >= 0 ? radian : (float)(2 * Math.PI) - radian;
    }

    private float DistanceBetweenRadians(float p1, float p2)
    {
        float distance = Math.Abs(p1 - p2);
        return distance <= Math.PI ? distance : (float)(2 * Math.PI) - distance;
    }

    private class QueuedSpawn
    {
        public Spawner SpawnType;
        public IEnumerator<ISpawned> Spawns;

        public QueuedSpawn(IEnumerator<ISpawned> spawner, Spawner spawnType)
        {
            Spawns = spawner;
            SpawnType = spawnType;
        }
    }
}<|MERGE_RESOLUTION|>--- conflicted
+++ resolved
@@ -89,12 +89,7 @@
     /// <summary>
     ///   Adds an externally spawned entity to be despawned
     /// </summary>
-<<<<<<< HEAD
-    public static void AddEntityToTrack(ISpawned entity,
-        float radius = Constants.MICROBE_DESPAWN_RADIUS)
-=======
     public static void AddEntityToTrack(ISpawned entity)
->>>>>>> 070fa612
     {
         entity.DespawnRadiusSquared = Constants.MICROBE_DESPAWN_RADIUS_SQUARED;
         entity.EntityNode.AddToGroup(Constants.SPAWNED_GROUP);
@@ -449,16 +444,8 @@
     /// </summary>
     private void ProcessSpawnedEntity(ISpawned entity, Spawner spawnType)
     {
-<<<<<<< HEAD
-        // I don't understand why the same
-        // value is used for spawning and
-        // despawning, but apparently it works
-        // just fine
-        entity.DespawnRadiusSquared = Constants.MICROBE_DESPAWN_RADIUS * Constants.MICROBE_DESPAWN_RADIUS; // spawnType.SpawnRadiusSquared;
-=======
         float radius = spawnType.SpawnRadius + Constants.DESPAWN_RADIUS_OFFSET;
         entity.DespawnRadiusSquared = (int)(radius * radius);
->>>>>>> 070fa612
 
         entity.EntityNode.AddToGroup(Constants.SPAWNED_GROUP);
     }
