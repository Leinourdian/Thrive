--- conflicted
+++ resolved
@@ -210,21 +210,13 @@
 
             void OutputPopulationForPatch(Species species, Patch patch, long population)
             {
-<<<<<<< HEAD
-                builder.Append("  ");
-
-                builder.Append(PatchString(patch));
-
-                builder.Append(" ");
-                builder.Append(TranslationServer.Translate("POPULATION"));
-                builder.Append(" ");
-                builder.Append(Math.Max(population, 0));
-=======
                 if (population > 0)
                 {
                     builder.Append("  ");
                     builder.Append(PatchString(patch));
-                    builder.Append(" population: ");
+                    builder.Append(" ");
+                    builder.Append(TranslationServer.Translate("POPULATION"));
+                    builder.Append(" ");
                     builder.Append(population);
                 }
                 else
@@ -233,7 +225,6 @@
                     builder.Append(" went extinct in ");
                     builder.Append(PatchString(patch));
                 }
->>>>>>> 15b9337e
 
                 if (previousPopulations != null)
                 {
