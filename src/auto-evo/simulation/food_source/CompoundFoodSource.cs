--- conflicted
+++ resolved
@@ -29,15 +29,10 @@
             var microbeSpecies = (MicrobeSpecies)species;
             float energyCoefficient = 1.0f; //this doesn't seem to matter at all
 
-<<<<<<< HEAD
             // changed: not yet but make this about collecting compounds
             //          collectionScore = speed * size ( and maybe fighting ability too).
             //          added parameters cache and patch
             //var compoundUseScore = EnergyGenerationScore(microbeSpecies, compound, simulationCache, patch, true);
-=======
-            var compoundUseScore = EnergyGenerationScore(microbeSpecies, compound, patch);
->>>>>>> 070fa612
-
 
             var energyGenerated = EnergyGenerationScore(microbeSpecies, compound, simulationCache, patch, true, totalCompound);
 
