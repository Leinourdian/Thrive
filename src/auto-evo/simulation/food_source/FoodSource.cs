--- conflicted
+++ resolved
@@ -28,14 +28,9 @@
         /// <returns>A formattable that has the description in it</returns>
         public abstract IFormattable GetDescription();
 
-<<<<<<< HEAD
         // changed: added cache, patch, bool
         protected (float, float) EnergyGenerationScore(MicrobeSpecies species, Compound compound, SimulationCache cache, Patch patch,
             bool compoundIsSearchable, float compoundAmount)
-=======
-        protected float EnergyGenerationScore(MicrobeSpecies species, Compound compound, Patch patch,
-            SimulationCache simulationCache)
->>>>>>> 3bc2f1f0
         {
             // add floor calculation
             float glucoseCreated = 0.0f;
@@ -45,22 +40,21 @@
             float compoundATPOutput = 0.0f;
             var energyCreationScore = 0.0f;
 
+            // could be useful...
+            //var processEfficiency = simulationCache.GetProcessMaximumSpeed(process, patch.Biome).Efficiency;
+
             foreach (var organelle in species.Organelles)
             {
                 foreach (var process in organelle.Definition.RunnableProcesses)
                 {
                     if (process.Process.Inputs.ContainsKey(glucose) && compound != glucose)
                     {
-<<<<<<< HEAD
                         glucoseInput += process.Process.Inputs[glucose];
                         glucoseATPOutput += process.Process.Outputs[atp];
                     }
                     else if (process.Process.Inputs.ContainsKey(compound))
                     {
                         compoundInput += process.Process.Inputs[compound];
-=======
-                        var processEfficiency = simulationCache.GetProcessMaximumSpeed(process, patch.Biome).Efficiency;
->>>>>>> 3bc2f1f0
 
                         if (process.Process.Outputs.ContainsKey(glucose))
                         {
