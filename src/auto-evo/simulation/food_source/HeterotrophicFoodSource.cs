﻿namespace AutoEvo
{
    using System;

    public class HeterotrophicFoodSource : FoodSource
    {
        private readonly Compound oxytoxy = SimulationParameters.Instance.GetCompound("oxytoxy");

        private readonly MicrobeSpecies prey;
        private readonly Patch patch;
        private readonly float preyHexSize;
        private readonly float preySpeed;
        private readonly float totalEnergy;

        public HeterotrophicFoodSource(Patch patch, MicrobeSpecies prey, SimulationCache simulationCache)
        {
            this.prey = prey;
            this.patch = patch;
            preyHexSize = simulationCache.GetBaseHexSizeForSpecies(prey);
            preySpeed = simulationCache.GetBaseSpeedForSpecies(prey);
            patch.SpeciesInPatch.TryGetValue(prey, out long population);
            // changed: not yet but this scales to billions.
            //          size needs to concider population calculation.
            //          this should be dependent on how much the species is preyed upon.
            //          preying should reduce prey population.
            //          this should use energyBySpecies to avoid exponential growth
            totalEnergy = population * prey.Organelles.Count * Constants.AUTO_EVO_PREDATION_ENERGY_MULTIPLIER;
        }

        public override (float, float) FitnessScore(Species species, SimulationCache simulationCache)
        {
            var microbeSpecies = (MicrobeSpecies)species;

            // No cannibalism
            if (microbeSpecies == prey)
            {
                return (0.0f, 0.0f);
            }

            var behaviourScore = microbeSpecies.Behaviour.Aggression / Constants.MAX_SPECIES_AGGRESSION;

<<<<<<< HEAD
            var microbeSpeciesHexSize = microbeSpecies.BaseHexSize;
            var predatorSpeed = microbeSpecies.BaseSpeed;
            predatorSpeed += simulationCache.GetEnergyBalanceForSpecies(microbeSpecies, patch).FinalBalance; // changed: not yet but ad to this
=======
            // TODO: if these two methods were combined it might result in better performance with needing just
            // one dictionary lookup
            var microbeSpeciesHexSize = simulationCache.GetBaseHexSizeForSpecies(microbeSpecies);
            var predatorSpeed = simulationCache.GetBaseSpeedForSpecies(microbeSpecies);

            predatorSpeed += simulationCache.GetEnergyBalanceForSpecies(microbeSpecies, patch.Biome).FinalBalance;
>>>>>>> 3bc2f1f0

            // It's great if you can engulf this prey, but only if you can catch it
            var engulfScore = 0.0f;
            if (microbeSpeciesHexSize / preyHexSize >
                Constants.ENGULF_SIZE_RATIO_REQ && !microbeSpecies.MembraneType.CellWall) // changed: not yet but change to CanTryToEat
            {
                engulfScore = Constants.AUTO_EVO_ENGULF_PREDATION_SCORE;
            }

            engulfScore *= predatorSpeed > preySpeed ? 1.0f : Constants.AUTO_EVO_ENGULF_LUCKY_CATCH_PROBABILITY; // changed: not yet but behavior could matter

            var pilusScore = 0.0f; // changed: not yet but store this in species memory or smth to save time
            var oxytoxyScore = 0.0f;
            foreach (var organelle in microbeSpecies.Organelles)
            {
                if (organelle.Definition.HasPilusComponent)
                {
                    pilusScore += Constants.AUTO_EVO_PILUS_PREDATION_SCORE;
                    continue;
                }

                foreach (var process in organelle.Definition.RunnableProcesses)
                {
                    if (process.Process.Outputs.TryGetValue(oxytoxy, out var oxytoxyAmount))
                    {
                        oxytoxyScore += oxytoxyAmount * Constants.AUTO_EVO_TOXIN_PREDATION_SCORE;
                    }
                }
            }

            // Pili are much more useful if the microbe can close to melee
            pilusScore *= predatorSpeed > preySpeed ? 1.0f : Constants.AUTO_EVO_ENGULF_LUCKY_CATCH_PROBABILITY;

            // predators are less likely to use toxin against larger prey, unless they are opportunistic
            if (preyHexSize > microbeSpeciesHexSize)
            {
                oxytoxyScore *= microbeSpecies.Behaviour.Opportunism / Constants.MAX_SPECIES_OPPORTUNISM;  // changed: not yet but could remove this
            }

            // Intentionally don't penalize for osmoregulation cost to encourage larger monsters
            return (0.0f, behaviourScore * (pilusScore + engulfScore + microbeSpeciesHexSize + oxytoxyScore)); // changed: not yet but debatable; it sounds fun though
        }

        public override IFormattable GetDescription()
        {
            return new LocalizedString("PREDATION_FOOD_SOURCE", prey.FormattedNameBbCode);
        }

        public override float TotalEnergyAvailable()
        {
            return totalEnergy;
        }
    }
}<|MERGE_RESOLUTION|>--- conflicted
+++ resolved
@@ -39,18 +39,9 @@
 
             var behaviourScore = microbeSpecies.Behaviour.Aggression / Constants.MAX_SPECIES_AGGRESSION;
 
-<<<<<<< HEAD
             var microbeSpeciesHexSize = microbeSpecies.BaseHexSize;
             var predatorSpeed = microbeSpecies.BaseSpeed;
-            predatorSpeed += simulationCache.GetEnergyBalanceForSpecies(microbeSpecies, patch).FinalBalance; // changed: not yet but ad to this
-=======
-            // TODO: if these two methods were combined it might result in better performance with needing just
-            // one dictionary lookup
-            var microbeSpeciesHexSize = simulationCache.GetBaseHexSizeForSpecies(microbeSpecies);
-            var predatorSpeed = simulationCache.GetBaseSpeedForSpecies(microbeSpecies);
-
-            predatorSpeed += simulationCache.GetEnergyBalanceForSpecies(microbeSpecies, patch.Biome).FinalBalance;
->>>>>>> 3bc2f1f0
+            predatorSpeed += simulationCache.GetEnergyBalanceForSpecies(microbeSpecies, patch.Biome).FinalBalance; // changed: not yet but ad to this
 
             // It's great if you can engulf this prey, but only if you can catch it
             var engulfScore = 0.0f;
