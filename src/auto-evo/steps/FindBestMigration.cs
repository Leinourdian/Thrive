--- conflicted
+++ resolved
@@ -8,23 +8,14 @@
     /// </summary>
     public class FindBestMigration : VariantTryingStep
     {
-        private readonly GameWorld world;
+        private readonly PatchMap map;
         private readonly Species species;
         private readonly Random random;
 
-<<<<<<< HEAD
-        // TODO: allow passing in a seed from the constructor to avoid problems where multiple instances have the same
-        // random sequence due to happening to be created at the same time
-        private readonly Random random = new Random();
-
-        public FindBestMigration(GameWorld world, Species species, int migrationsToTry, bool allowNoMigration)
-            : base(migrationsToTry, allowNoMigration)
-=======
         public FindBestMigration(PatchMap map, Species species, Random random, int migrationsToTry, bool
             allowNoMigration) : base(migrationsToTry, allowNoMigration)
->>>>>>> 7845df22
         {
-            this.world = world;
+            this.map = map;
             this.species = species;
             this.random = new Random(random.Next());
         }
@@ -43,7 +34,7 @@
 
         protected override IAttemptResult TryCurrentVariant()
         {
-            var config = new SimulationConfiguration(world, Constants.AUTO_EVO_VARIANT_SIMULATION_STEPS);
+            var config = new SimulationConfiguration(map, Constants.AUTO_EVO_VARIANT_SIMULATION_STEPS);
 
             PopulationSimulation.Simulate(config);
 
@@ -60,7 +51,7 @@
             if (migration == null)
                 return new AttemptResult(null, -1);
 
-            var config = new SimulationConfiguration(world, Constants.AUTO_EVO_VARIANT_SIMULATION_STEPS);
+            var config = new SimulationConfiguration(map, Constants.AUTO_EVO_VARIANT_SIMULATION_STEPS);
             config.Migrations.Add(new Tuple<Species, SpeciesMigration>(species, migration));
 
             // TODO: this could be faster to just simulate the source and
@@ -93,7 +84,7 @@
                 --attemptsLeft;
 
                 // Randomly select starting patch
-                var entry = world.Map.Patches.Where(pair => pair.Value.SpeciesInPatch.ContainsKey(species))
+                var entry = map.Patches.Where(pair => pair.Value.SpeciesInPatch.ContainsKey(species))
                     .OrderBy(_ => random.Next()).Take(1).ToList();
 
                 if (entry.Count > 0)
