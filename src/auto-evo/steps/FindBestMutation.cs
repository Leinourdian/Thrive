--- conflicted
+++ resolved
@@ -9,23 +9,18 @@
     /// </summary>
     public class FindBestMutation : VariantTryingStep
     {
-        private readonly GameWorld world;
+        private readonly PatchMap map;
         private readonly Species species;
         private readonly float splitThresholdFraction;
         private readonly int splitThresholdAmount;
 
         private readonly Mutations mutations = new Mutations();
 
-<<<<<<< HEAD
-        public FindBestMutation(GameWorld world, Species species, int mutationsToTry, bool allowNoMutation)
-            : base(mutationsToTry, allowNoMutation)
-=======
         public FindBestMutation(PatchMap map, Species species, int mutationsToTry, bool allowNoMutation,
             float splitThresholdFraction, int splitThresholdAmount)
             : base(mutationsToTry, allowNoMutation, splitThresholdAmount > 0)
->>>>>>> 7845df22
         {
-            this.world = world;
+            this.map = map;
             this.species = species;
             this.splitThresholdFraction = splitThresholdFraction;
             this.splitThresholdAmount = splitThresholdAmount;
@@ -46,7 +41,7 @@
 
         protected override IAttemptResult TryCurrentVariant()
         {
-            var config = new SimulationConfiguration(world, Constants.AUTO_EVO_VARIANT_SIMULATION_STEPS);
+            var config = new SimulationConfiguration(map, Constants.AUTO_EVO_VARIANT_SIMULATION_STEPS);
 
             PopulationSimulation.Simulate(config);
 
@@ -58,7 +53,7 @@
             var mutated = (MicrobeSpecies)species.Clone();
             mutations.CreateMutatedSpecies((MicrobeSpecies)species, mutated);
 
-            var config = new SimulationConfiguration(world, Constants.AUTO_EVO_VARIANT_SIMULATION_STEPS);
+            var config = new SimulationConfiguration(map, Constants.AUTO_EVO_VARIANT_SIMULATION_STEPS);
 
             config.ExcludedSpecies.Add(species);
             config.ExtraSpecies.Add(mutated);
