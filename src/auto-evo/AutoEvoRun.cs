﻿using System;
using System.Collections.Generic;
using System.Diagnostics;
using System.Globalization;
using System.Linq;
using System.Text;
using System.Threading;
using System.Threading.Tasks;
using AutoEvo;
using Godot;
using Thread = System.Threading.Thread;

/// <summary>
///   A single run of the auto-evo system happening in a background thread
/// </summary>
public class AutoEvoRun
{
    private readonly RunParameters parameters;

    /// <summary>
    ///   Results are stored here until the simulation is complete and then applied
    /// </summary>
    private readonly RunResults results = new RunResults();

    /// <summary>
    ///   Generated steps are stored here until they are executed
    /// </summary>
    private readonly Queue<IRunStep> runSteps = new Queue<IRunStep>();

    private readonly List<Task> concurrentStepTasks = new List<Task>();

    private volatile RunStage state = RunStage.GatheringInfo;

    private bool started;
    private volatile bool running;
    private volatile bool finished;
    private volatile bool aborted;

    /// <summary>
    ///   -1 means not yet computed
    /// </summary>
    private volatile int totalSteps = -1;

    private int completeSteps;

    public AutoEvoRun(GameWorld world)
    {
        parameters = new RunParameters(world);
    }

    private enum RunStage
    {
        /// <summary>
        ///   On the first step(s) all the data is loaded (if there is a lot then it is split into multiple steps) and
        ///   the total number of steps is calculated
        /// </summary>
        GatheringInfo,

        /// <summary>
        ///   Steps are being executed
        /// </summary>
        Stepping,

        /// <summary>
        ///   All the steps are done and the result is written
        /// </summary>
        Ended,
    }

    /// <summary>
    ///   The Species may not be messed with while running. These are queued changes that will be applied after a run
    /// </summary>
    public List<ExternalEffect> ExternalEffects { get; } = new List<ExternalEffect>();

    /// <summary>
    ///   True while running
    /// </summary>
    /// <remarks>
    ///   <para>
    ///     While auto-evo is running the patch conditions or species properties (that this run uses) MAY NOT be
    ///     changed!
    ///   </para>
    /// </remarks>
    public bool Running { get => running; private set => running = value; }

    public bool Finished { get => finished; private set => finished = value; }

    public bool Aborted { get => aborted; set => aborted = value; }

    /// <summary>
    ///   The total duration auto-evo processing took
    /// </summary>
    public TimeSpan? RunDuration { get; private set; }

    public float CompletionFraction
    {
        get
        {
            int total = totalSteps;

            if (total <= 0)
                return 0;

            return (float)CompleteSteps / total;
        }
    }

    public int CompleteSteps => Thread.VolatileRead(ref completeSteps);

    public bool WasSuccessful => Finished && !Aborted;

    /// <summary>
    ///   If true the auto evo uses all available executor threads by running more concurrent concurrentStepTasks
    /// </summary>
    public bool FullSpeed { get; set; }

    /// <summary>
    ///   a string describing the status of the simulation For example "21% done. 21/100 steps."
    /// </summary>
    public string Status
    {
        get
        {
            if (Aborted)
                return TranslationServer.Translate("ABORTED");

            if (Finished)
                return TranslationServer.Translate("FINISHED");

            if (!Running)
                return TranslationServer.Translate("NOT_RUNNING");

            int total = totalSteps;

            if (total > 0)
            {
                var percentage = CompletionFraction * 100;

                // {0:F1}% done. {1:n0}/{2:n0} steps.
                return string.Format(CultureInfo.CurrentCulture,
                    TranslationServer.Translate("AUTO-EVO_STEPS_DONE"),
                    percentage, CompleteSteps, total);
            }

            return TranslationServer.Translate("STARTING");
        }
    }

    /// <summary>
    ///   Run results after this is finished
    /// </summary>
    public RunResults Results
    {
        get
        {
            if (!Finished)
                throw new InvalidOperationException("Can't get run results before finishing");

            // Aborted run gives no results
            if (Aborted)
                return null;

            return results;
        }
    }

    /// <summary>
    ///   Starts this run if not started already
    /// </summary>
    public void Start()
    {
        if (started)
            return;

        var task = new Task(Run);

        TaskExecutor.Instance.AddTask(task);
        started = true;
    }

    public void Abort()
    {
        Aborted = true;
    }

    /// <summary>
    ///   Returns true when this run is finished
    /// </summary>
    /// <param name="autoStart">If set to <c>true</c> start the run if not already.</param>
    /// <returns>True when the run is complete or aborted</returns>
    public bool IsFinished(bool autoStart = true)
    {
        if (autoStart && !started)
            Start();

        return Finished;
    }

    public void ApplyResults()
    {
        if (!Finished || Running)
        {
            throw new InvalidOperationException("Can't apply run results before it is done");
        }

        results.ApplyResults(parameters.World, false);
    }

    /// <summary>
    ///   Applies things added by addExternalPopulationEffect
    /// </summary>
    /// <remarks>
    ///   <para>
    ///     This has to be called after this run is finished. This also applies the results so ApplyResults shouldn't be
    ///     called when using external effects.
    ///   </para>
    /// </remarks>
    public void ApplyExternalEffects()
    {
        if (ExternalEffects.Count > 0)
        {
            // Effects are applied in the current patch
            var currentPatch = parameters.World.Map.CurrentPatch;

            foreach (var entry in ExternalEffects)
            {
                try
                {
                    long currentPop = results.GetPopulationInPatch(entry.Species, currentPatch);

                    results.AddPopulationResultForSpecies(
                        entry.Species, currentPatch, (int)(currentPop * entry.Coefficient) + entry.Constant);
                }
                catch (Exception e)
                {
                    GD.PrintErr("External effect can't be applied: ", e);
                }
            }
        }

        results.ApplyResults(parameters.World, false);
    }

    /// <summary>
    ///   Adds an external population affecting event (player dying, reproduction, darwinian evo actions)
    /// </summary>
    /// <param name="species">The affected Species.</param>
    /// <param name="constant">The population change amount (constant part).</param>
    /// <param name="coefficient">The population change amount (coefficient part).</param>
    /// <param name="eventType">The external event type.</param>
    /// <param name="patch">The patch where this effect happened.</param>
    /// <param name="playerDeath">Is this a player died effect and therefore instant?</param>
    public void AddExternalPopulationEffect(Species species, int constant, float coefficient, string eventType,
        Patch patch, bool playerDeath)
    {
        ExternalEffects.Add(new ExternalEffect(species, constant, coefficient, eventType, patch, playerDeath));
    }

    /// <summary>
    ///   Makes a summary of external effects
    /// </summary>
    /// <returns>The summary of external effects.</returns>
    public string MakeSummaryOfExternalEffects(Patch patch)
    {
        var combinedExternalEffects = new Dictionary<Tuple<Species, string>, long>();

        foreach (var entry in ExternalEffects)
        {
            if (entry.Patch != patch)
                continue;

            var key = new Tuple<Species, string>(entry.Species, entry.EventType);
            var speciesPopulation = entry.Patch.GetSpeciesPopulation(entry.Species);

            if (combinedExternalEffects.ContainsKey(key))
            {
                combinedExternalEffects[key] +=
                    entry.Constant + (long)(speciesPopulation * entry.Coefficient) - speciesPopulation;
            }
            else
            {
                combinedExternalEffects[key] =
                    entry.Constant + (int)(speciesPopulation * entry.Coefficient) - speciesPopulation;
            }
        }

        var builder = new StringBuilder(300);

        foreach (var entry in combinedExternalEffects)
        {
            // entry.Value is the amount, Item2 is the reason string
            builder.Append(string.Format(CultureInfo.CurrentCulture,
                TranslationServer.Translate("AUTO-EVO_POPULATION_CHANGED"),
                entry.Key.Item1.FormattedName, entry.Value, entry.Key.Item2));
            builder.Append('\n');
        }

        return builder.ToString();
    }

    /// <summary>
    ///   Run this instance. Should only be called in a background thread
    /// </summary>
    private void Run()
    {
        var timer = new Stopwatch();
        timer.Start();

        Running = true;

        bool complete = false;

        while (!Aborted && !complete)
        {
            try
            {
                complete = Step();
            }
            catch (Exception e)
            {
                Aborted = true;
                GD.PrintErr("Auto-evo failed with an exception: ", e);
            }
        }

        Running = false;
        Finished = true;

        RunDuration = timer.Elapsed;
    }

    /// <summary>
    ///   Performs a single calculation step. This should be quite fast (5-20 milliseconds) in order to make aborting
    ///   work fast.
    /// </summary>
    /// <returns>True when finished</returns>
    private bool Step()
    {
        switch (state)
        {
            case RunStage.GatheringInfo:
                GatherInfo();

                // +2 is for this step and the result apply step
                totalSteps = runSteps.Sum(step => step.TotalSteps) + 2;

                Interlocked.Increment(ref completeSteps);
                state = RunStage.Stepping;
                return false;
            case RunStage.Stepping:
                if (runSteps.Count < 1)
                {
                    // All steps complete
                    state = RunStage.Ended;
                }
                else
                {
                    if (FullSpeed)
                    {
                        // Try to use extra threads to speed this up
                        // If we ever want to use background processing in a loading screen to do something time
                        // sensitive while auto-evo runs this value needs to be reduced
                        int maxTasksAtOnce = 1000;

                        while (runSteps.Peek()?.CanRunConcurrently == true && maxTasksAtOnce > 0)
                        {
                            var step = runSteps.Dequeue();

                            concurrentStepTasks.Add(new Task(() => RunSingleStepToCompletion(step)));
                            --maxTasksAtOnce;
                        }

                        if (concurrentStepTasks.Count < 1)
                        {
                            // No steps that can run concurrently, need to run just a normal run
                            NormalRunPartOfNextStep();
                        }
                        else
                        {
                            TaskExecutor.Instance.RunTasks(concurrentStepTasks, true);
                            concurrentStepTasks.Clear();
                        }
                    }
                    else
                    {
                        NormalRunPartOfNextStep();
                    }
                }

                return false;
            case RunStage.Ended:
                // Results are no longer applied here as it's easier to just apply them on the main thread while
                // moving to the editor
                Interlocked.Increment(ref completeSteps);
                return true;
        }

        throw new InvalidOperationException("run stage enum value not handled");
    }

    private void NormalRunPartOfNextStep()
    {
        if (runSteps.Peek().RunStep(results))
            runSteps.Dequeue();

        Interlocked.Increment(ref completeSteps);
    }

    private void RunSingleStepToCompletion(IRunStep step)
    {
        int steps = 0;

        // This condition is here to allow abandoning auto-evo runs quickly
        while (!Aborted)
        {
            ++steps;

            if (step.RunStep(results))
                break;
        }

        // Doing the steps counting this way is slightly faster than an increment after each step
        Interlocked.Add(ref completeSteps, steps);
    }

    /// <summary>
    ///   The info gather phase
    /// </summary>
    private void GatherInfo()
    {
        var alreadyHandledSpecies = new HashSet<Species>();

        var map = parameters.World.Map;

        var autoEvoConfiguration = SimulationParameters.Instance.AutoEvoConfiguration;

        foreach (var entry in map.Patches)
        {
            foreach (var speciesEntry in entry.Value.SpeciesInPatch)
            {
                if (alreadyHandledSpecies.Contains(speciesEntry.Key))
                    continue;

                alreadyHandledSpecies.Add(speciesEntry.Key);

                // The player species doesn't get random mutations. And also doesn't
                // spread automatically
                if (speciesEntry.Key.PlayerSpecies)
                {
                }
                else
                {
                    runSteps.Enqueue(new FindBestMutation(parameters.World, speciesEntry.Key,
                        autoEvoConfiguration.MutationsPerSpecies,
                        autoEvoConfiguration.AllowNoMigration));
                    runSteps.Enqueue(new FindBestMigration(parameters.World, speciesEntry.Key,
                        autoEvoConfiguration.MoveAttemptsPerSpecies,
                        autoEvoConfiguration.AllowNoMigration));
                }
            }
        }

        // The new populations don't depend on the mutations, this is so that when
        // the player edits their species the other species they are competing
        // against are the same (so we can show some performance predictions in the
        // editor and suggested changes)
<<<<<<< HEAD
        runSteps.Enqueue(new CalculatePopulation(parameters.World));
=======
        // Concurrent run is false here just to be safe, and as this is a single step this doesn't matter much
        runSteps.Enqueue(new CalculatePopulation(map) { CanRunConcurrently = false });
>>>>>>> 3ce62c0a

        // Adjust auto-evo results for player species
        // NOTE: currently the player isn't given enough info so the auto-evo is canceled for them. In the future it
        // will be applied with 80% change strength
        runSteps.Enqueue(new LambdaStep(
            result =>
            {
                var species = parameters.World.PlayerSpecies;

                foreach (var entry in map.Patches)
                {
                    if (!entry.Value.SpeciesInPatch.ContainsKey(species))
                        continue;

                    result.AddPopulationResultForSpecies(species, entry.Value,
                        entry.Value.GetSpeciesPopulation(species));
                }
            }));
    }
}<|MERGE_RESOLUTION|>--- conflicted
+++ resolved
@@ -464,12 +464,8 @@
         // the player edits their species the other species they are competing
         // against are the same (so we can show some performance predictions in the
         // editor and suggested changes)
-<<<<<<< HEAD
-        runSteps.Enqueue(new CalculatePopulation(parameters.World));
-=======
         // Concurrent run is false here just to be safe, and as this is a single step this doesn't matter much
-        runSteps.Enqueue(new CalculatePopulation(map) { CanRunConcurrently = false });
->>>>>>> 3ce62c0a
+        runSteps.Enqueue(new CalculatePopulation(parameters.World) { CanRunConcurrently = false });
 
         // Adjust auto-evo results for player species
         // NOTE: currently the player isn't given enough info so the auto-evo is canceled for them. In the future it
