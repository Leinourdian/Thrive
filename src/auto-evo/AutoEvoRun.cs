--- conflicted
+++ resolved
@@ -320,15 +320,12 @@
     public void AddExternalPopulationEffect(Species species, int constant, float coefficient, string eventType,
         Patch patch)
     {
-<<<<<<< HEAD
         // changed: commented out to remove external effects
-        //ExternalEffects.Add(new ExternalEffect(species, constant, coefficient, eventType));
-=======
-        if (string.IsNullOrEmpty(eventType))
-            throw new ArgumentException("external effect type is required", nameof(eventType));
-
-        ExternalEffects.Add(new ExternalEffect(species, constant, coefficient, eventType, patch));
->>>>>>> 3bc2f1f0
+
+        //if (string.IsNullOrEmpty(eventType))
+        //    throw new ArgumentException("external effect type is required", nameof(eventType));
+
+        //ExternalEffects.Add(new ExternalEffect(species, constant, coefficient, eventType, patch));
     }
 
     /// <summary>
