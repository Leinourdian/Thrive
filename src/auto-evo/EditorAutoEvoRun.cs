﻿using System.Collections.Generic;
using AutoEvo;

/// <summary>
///   Custom auto-evo run for use in editor simulations to predict population numbers given specified changes
/// </summary>
public class EditorAutoEvoRun : AutoEvoRun
{
    public EditorAutoEvoRun(GameWorld world, Species originalEditedSpecies, Species modifiedProperties,
        AutoEvoConfiguration? configuration = null) : base(world, configuration)
    {
        OriginalEditedSpecies = originalEditedSpecies;
        ModifiedProperties = modifiedProperties;
    }

    public Species OriginalEditedSpecies { get; }
    public Species ModifiedProperties { get; }

    protected override void GatherInfo(Queue<IRunStep> steps)
    {
        // Custom run setup for editor's use
        var map = Parameters.World.Map;
        var worldSettings = Parameters.World.WorldSettings;

<<<<<<< HEAD
        ModifiedProperties.Mutated = true;

        steps.Enqueue(new CalculatePopulation(SimulationParameters.Instance.AutoEvoConfiguration, map,
=======
        steps.Enqueue(new CalculatePopulation(configuration, worldSettings, map,
>>>>>>> 3bc2f1f0
            new List<Species> { ModifiedProperties },
            new List<Species> { OriginalEditedSpecies }, true) { CanRunConcurrently = false });

        //if (ModifiedProperties.Population <= 0)
        //{
        //    ModifiedProperties.Population = 2;
        //}

        AddPlayerSpeciesPopulationChangeClampStep(steps, map,
            OriginalEditedSpecies.PlayerSpecies ? ModifiedProperties : null, OriginalEditedSpecies);
    }
}<|MERGE_RESOLUTION|>--- conflicted
+++ resolved
@@ -22,17 +22,11 @@
         var map = Parameters.World.Map;
         var worldSettings = Parameters.World.WorldSettings;
 
-<<<<<<< HEAD
-        ModifiedProperties.Mutated = true;
-
-        steps.Enqueue(new CalculatePopulation(SimulationParameters.Instance.AutoEvoConfiguration, map,
-=======
         steps.Enqueue(new CalculatePopulation(configuration, worldSettings, map,
->>>>>>> 3bc2f1f0
             new List<Species> { ModifiedProperties },
             new List<Species> { OriginalEditedSpecies }, true) { CanRunConcurrently = false });
 
-        //if (ModifiedProperties.Population <= 0)
+        //if (ModifiedProperties.Population <= 0) // probs useless
         //{
         //    ModifiedProperties.Population = 2;
         //}
