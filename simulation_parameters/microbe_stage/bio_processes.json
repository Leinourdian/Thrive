{
    "base_growth": {
        "name": "BASE_GROWTH",
        "inputs": {

        },
        "outputs": {
            "ammonia": 0.01,
            "phosphates": 0.01
        }
    },
    "respiration": {
        "name": "RESPIRATION",
        "inputs": {
            "oxygen": 1,
            "glucose": 0.18
        },
        "outputs": {
            "atp": 87
        }
    },
    "glycolysis": {
        "name": "GLYCOLYSIS",
        "inputs": {
            "glucose": 0.006
        },
        "outputs": {
            "atp": 2
        }
    },
    "glycolysis_cytoplasm": {
        "name": "CYTOPLASM_GLYCOLYSIS",
        "inputs": {
            "glucose": 0.011
        },
        "outputs": {
            "atp": 3
        }
    },
    "photosynthesis": {
        "name": "PHOTOSYNTHESIS",
        "inputs": {
            "carbondioxide": 0.09,
            "sunlight": 1
        },
        "outputs": {
            "glucose": 0.04
        }
    },
    "oxytoxySynthesis": {
        "name": "OXYTOXY_SYNTHESIS",
        "inputs": {
            "oxygen": 1,
            "atp": 8
        },
        "outputs": {
            "oxytoxy": 1.5
        }
    },
    "bacterial_oxytoxySynthesis": {
        "name": "OXYTOXY_SYNTHESIS",
        "inputs": {
            "oxygen": 0.21,
            "atp": 5
        },
        "outputs": {
            "oxytoxy": 1.0
        }
    },
    "chemoSynthesis": {
        "name": "CHEMO_SYNTHESIS",
        "inputs": {
            "carbondioxide": 0.09,
            "hydrogensulfide": 0.14
        },
        "outputs": {
            "glucose": 0.09
        }
    },
    "bacterial_ChemoSynthesis": {
        "name": "CHEMO_SYNTHESIS",
        "inputs": {
            "carbondioxide": 0.09,
            "hydrogensulfide": 0.07
        },
        "outputs": {
            "glucose": 0.04
        }
    },
    "nitrogenFixing": {
        "name": "AEROBIC_NITROGEN_FIXING",
        "inputs": {
            "oxygen": 0.21,
            "nitrogen": 1,
            "atp": 2.5
        },
        "outputs": {
            "ammonia": 0.16
        }
    },
    "nitrogenaseReaction": {
        "name": "ANAEROBIC_NITROGEN_FIXATION",
        "inputs": {
            "nitrogen": 1,
            "atp": 2.5
        },
        "outputs": {
            "ammonia": 0.08
        }
    },
    "protein_respiration": {
        "name": "RESPIRATION",
        "inputs": {
            "oxygen": 1,
            "glucose": 0.12
        },
        "outputs": {
            "atp": 38
        }
    },
    "chromatophore_photosynthesis": {
        "name": "PHOTOSYNTHESIS",
        "inputs": {
            "carbondioxide": 0.09,
            "sunlight": 1
        },
        "outputs": {
<<<<<<< HEAD
            "glucose": 0.008
=======
            "glucose": 0.01
>>>>>>> 3bc2f1f0
        }
    },
    "iron_chemolithoautotrophy": {
        "name": "IRON_CHEMOLITHOAUTOTROPHY",
        "inputs": {
            "carbondioxide": 0.09,
            "oxygen": 0.21,
            "iron": 0.02
        },
        "outputs": {
            "atp": 5
        }
    },
    "thermosynthesis": {
        "name": "THERMOSYNTHESIS",
        "inputs": {
            "temperature": 1
        },
        "outputs": {
            "atp": 11
        }
    },
    "bacterial_thermosynthesis": {
        "name": "THERMOSYNTHESIS",
        "inputs": {
            "temperature": 1
        },
        "outputs": {
            "atp": 4
        }
    }
}<|MERGE_RESOLUTION|>--- conflicted
+++ resolved
@@ -125,11 +125,7 @@
             "sunlight": 1
         },
         "outputs": {
-<<<<<<< HEAD
-            "glucose": 0.008
-=======
             "glucose": 0.01
->>>>>>> 3bc2f1f0
         }
     },
     "iron_chemolithoautotrophy": {
