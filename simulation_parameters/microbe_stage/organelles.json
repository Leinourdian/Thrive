--- conflicted
+++ resolved
@@ -40,12 +40,8 @@
             }
         ],
         "processes": {
-<<<<<<< HEAD
-            "iron_chemolithoautotrophy": 2,
+            "iron_chemolithoautotrophy": 1,
             "base_growth":  1
-=======
-            "iron_chemolithoautotrophy": 1
->>>>>>> 3bc2f1f0
         },
         "components": {
             "storage": {
