--- conflicted
+++ resolved
@@ -66,16 +66,12 @@
 
     public const float FLAGELLA_BASE_FORCE = 75.7f;
 
-<<<<<<< HEAD
     /// <summary>
     ///   Used for energy balance calculations
     /// </summary>
     public const string FLAGELLA_COMPONENT_NAME = "movement";
 
-    public const float CELL_BASE_THRUST = 10.0f; // 50.6f;
-=======
-    public const float CELL_BASE_THRUST = 50.6f;
->>>>>>> 070fa612
+    public const float CELL_BASE_THRUST = 10.0f;
 
     public const float MICROBE_MOVEMENT_SOUND_EMIT_COOLDOWN = 1.3f;
 
@@ -111,7 +107,8 @@
     ///     to make spawn zone match when moving.
     ///   </para>
     /// </remarks>
-    public const int PLAYER_IMMOBILITY_ZONE_RADIUS_SQUARED = 100; //changed: not yet but should be 1000 according to the above
+    public const int PLAYER_IMMOBILITY_ZONE_RADIUS_SQUARED = 100;
+    //changed: not yet but should be 1000 according to the above
 
     /// <summary>
     ///   The maximum force that can be applied by currents in the fluid system
@@ -538,9 +535,6 @@
     /// <summary>
     ///   Delete a max of this many entities per step to reduce lag from deleting tons of entities at once.
     /// </summary>
-<<<<<<< HEAD
-    public const int MAX_DESPAWNS_PER_FRAME = 100; // changed: from 1
-=======
     public const int MAX_DESPAWNS_PER_FRAME = 2;
 
     /// <summary>
@@ -551,7 +545,6 @@
     public const float CHANCE_MULTICELLULAR_SPAWNS_GROWN = 0.1f;
     public const float CHANCE_MULTICELLULAR_SPAWNS_PARTLY_GROWN = 0.3f;
     public const float CHANCE_MULTICELLULAR_PARTLY_GROWN_CELL_CHANCE = 0.4f;
->>>>>>> 070fa612
 
     public const float TIME_BEFORE_TUTORIAL_CAN_PAUSE = 0.01f;
 
