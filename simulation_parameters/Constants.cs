﻿using System;
using System.Collections.Generic;
using System.Reflection;
using Godot;
using Newtonsoft.Json;
using Path = System.IO.Path;

/// <summary>
///   Holds some constants that must be kept constant after first setting
/// </summary>
public static class Constants
{
    /// <summary>
    ///   How long the player stays dead before respawning
    /// </summary>
    public const float PLAYER_RESPAWN_TIME = 5.0f;

    // Variance in the player position when respawning
    public const float MIN_SPAWN_DISTANCE = -5000.0f;
    public const float MAX_SPAWN_DISTANCE = 5000.0f;

    /// <summary>
    ///   The (default) size of the hexagons, used in
    ///   calculations. Don't change this.
    /// </summary>
    public const float DEFAULT_HEX_SIZE = 0.75f;

    /// <summary>
    ///   Don't change this, so much stuff will break
    /// </summary>
    public const int CLOUDS_IN_ONE = 4;

    public const int CLOUD_SQUARES_PER_SIDE = 3;
    public const int CLOUD_EDGE_WIDTH = 2;

    // NOTE: these 4 constants need to match what is setup in CompoundCloudPlane.tscn
    public const int CLOUD_WIDTH = 300;
    public const int CLOUD_X_EXTENT = CLOUD_WIDTH * 2;
    public const int CLOUD_HEIGHT = 300;

    // This is cloud local Y not world Y
    public const int CLOUD_Y_EXTENT = CLOUD_HEIGHT * 2;

    public const float CLOUD_Y_COORDINATE = 0;

    public const float CLOUD_DIFFUSION_RATE = 0.007f;

    // Should be the same as its counterpart in shaders/CompoundCloudPlane.shader
    public const float CLOUD_MAX_INTENSITY_SHOWN = 1000;

    // Should be the same as its counterpart in shaders/CompoundCloudPlane.shader
    public const float CLOUD_NOISE_UV_OFFSET_MULTIPLIER = 2.5f;

    public const float CLOUD_CHEAT_DENSITY = 16000.0f;

    public const int MEMBRANE_RESOLUTION = 10;

    /// <summary>
    ///   BASE MOVEMENT ATP cost. Cancels out a little bit more then one cytoplasm's glycolysis
    /// </summary>
    /// <remarks>
    ///   this is applied *per* hex
    /// </remarks>
    public const float BASE_MOVEMENT_ATP_COST = 1.0f;

    public const float FLAGELLA_ENERGY_COST = 7.0f;

    public const float FLAGELLA_BASE_FORCE = 75.7f;

    /// <summary>
    ///   Used for energy balance calculations
    /// </summary>
    public const string FLAGELLA_COMPONENT_NAME = "movement";

    public const float CELL_BASE_THRUST = 50.6f;

    public const float MICROBE_MOVEMENT_SOUND_EMIT_COOLDOWN = 1.3f;

    public const int PROCESS_OBJECTS_PER_TASK = 50;

    /// <summary>
    ///   The maximum force that can be applied by currents in the fluid system
    /// </summary>
    public const float MAX_FORCE_APPLIED_BY_CURRENTS = 0.0525f;

    public const int TRANSLATION_VERY_INCOMPLETE_THRESHOLD = 30;
    public const int TRANSLATION_INCOMPLETE_THRESHOLD = 70;

    /// <summary>
    ///   How often the microbe AI processes each microbe
    /// </summary>
    public const float MICROBE_AI_THINK_INTERVAL = 0.3f;

    public const int MICROBE_AI_OBJECTS_PER_TASK = 15;

    public const int INITIAL_SPECIES_POPULATION = 100;

    public const int INITIAL_FREEBUILD_POPULATION_VARIANCE_MIN = 0;
    public const int INITIAL_FREEBUILD_POPULATION_VARIANCE_MAX = 400;

    // Right now these are used for species split from the player
    public const int INITIAL_SPLIT_POPULATION_MIN = 600;
    public const int INITIAL_SPLIT_POPULATION_MAX = 2000;

    /// <summary>
    ///   If true a mutated copy of the (player) species is created when entering the editor
    /// </summary>
    public const bool CREATE_COPY_OF_EDITED_SPECIES = false;

    /// <summary>
    ///   Max number of concurrent audio players that may be spawned per entity.
    /// </summary>
    public const int MAX_CONCURRENT_SOUNDS_PER_ENTITY = 10;

    public const float CONTACT_IMPULSE_TO_BUMP_SOUND = 8;

    /// <summary>
    ///   Controls with how much force agents are fired
    /// </summary>
    public const float AGENT_EMISSION_IMPULSE_STRENGTH = 20.0f;

    public const float OXYTOXY_DAMAGE = 15.0f;

    /// <summary>
    ///   Delay when a toxin hits or expires until it is destroyed. This is used to give some time for the effect to
    ///   fade so this must always be at least as long as how long the despawn effect takes visually
    /// </summary>
    public const float PROJECTILE_DESPAWN_DELAY = 3;

    public const float AGENT_EMISSION_DISTANCE_OFFSET = 0.5f;

    public const float EMITTED_AGENT_LIFETIME = 5.0f;

    public const int MAX_EMITTED_AGENTS_ON_DEATH = 5;

    /// <summary>
    ///   Percentage of the compounds that compose the organelle
    ///   released upon death (between 0.0 and 1.0).
    /// </summary>
    public const float COMPOUND_MAKEUP_RELEASE_PERCENTAGE = 0.9f;

    public const float COMPOUND_RELEASE_PERCENTAGE = 0.9f;

    /// <summary>
    ///   Base mass all microbes have on top of their organelle masses
    /// </summary>
    public const float MICROBE_BASE_MASS = 0.7f;

    /// <summary>
    ///   Cooldown between agent emissions, in seconds.
    /// </summary>
    public const float AGENT_EMISSION_COOLDOWN = 2.0f;

    /// <summary>
    ///   The minimum amount of oxytoxy (or any agent) fired in one shot.
    /// </summary>
    public const float MINIMUM_AGENT_EMISSION_AMOUNT = MathUtils.EPSILON;

    /// <summary>
    ///   The maximum amount of oxytoxy (or any agent) fired in one shot.
    /// </summary>
    public const float MAXIMUM_AGENT_EMISSION_AMOUNT = 2.0f;

    /// <summary>
    ///   The time (in seconds) it takes a cloud being absorbed to halve its compounds.
    /// </summary>
    public const float CLOUD_ABSORPTION_HALF_LIFE = 0.02291666666f;

    /// <summary>
    ///   How much of a compound is actually given to a cell when absorbed
    /// </summary>
    public const float ABSORPTION_RATIO = 0.0000125f;

    /// <summary>
    ///   Should be greater than ABSORPTION_RATIO
    /// </summary>
    public const float SKIP_TRYING_TO_ABSORB_RATIO = 0.0002f;

    /// <summary>
    ///   How much compounds a cell can vent per second
    /// </summary>
    public const float COMPOUNDS_TO_VENT_PER_SECOND = 5.0f;

    public const float CHUNK_VENT_COMPOUND_MULTIPLIER = 3000.0f;

    public const float MICROBE_VENT_COMPOUND_MULTIPLIER = 10000.0f;

    public const float FLOATING_CHUNKS_DISSOLVE_SPEED = 0.3f;

    public const int DESPAWNING_CHUNK_LIFETIME = 150;

    public const float MEMBRANE_DISSOLVE_SPEED = 0.3f;

    /// <summary>
    ///   This is used just as the default value for health and max
    ///   health of a microbe. The default membrane actually
    ///   determines the default health.
    /// </summary>
    public const float DEFAULT_HEALTH = 100.0f;

    /// <summary>
    ///   Amount of health per second regenerated
    /// </summary>
    public const float REGENERATION_RATE = 1.5f;

    /// <summary>
    ///   How often in seconds ATP damage is checked and applied if cell has no ATP
    /// </summary>
    public const float ATP_DAMAGE_CHECK_INTERVAL = 0.9f;

    /// <summary>
    ///   Determines how big of a fraction of damage (of total health)
    ///   is dealt to a microbe at a time when it is out of ATP.
    /// </summary>
    public const float NO_ATP_DAMAGE_FRACTION = 0.04f;

    /// <summary>
    ///   Organelles won't take compounds if there is less available than this amount
    /// </summary>
    public const float ORGANELLE_GROW_STORAGE_MUST_HAVE_AT_LEAST = 0.0f;

    /// <summary>
    ///   Cost of moving the rigidity slider by one step in the microbe editor
    /// </summary>
    public const int MEMBRANE_RIGIDITY_COST_PER_STEP = 2;

    /// <summary>
    ///   Number used to convert between the value from the rigidity slider and the actual value
    /// </summary>
    public const float MEMBRANE_RIGIDITY_SLIDER_TO_VALUE_RATIO = 10;

    /// <summary>
    ///   How much fully rigid membrane adds hitpoints
    /// </summary>
    public const float MEMBRANE_RIGIDITY_HITPOINTS_MODIFIER = 30;

    /// <summary>
    ///   How much fully rigid membrane reduces movement factor of a cell
    /// </summary>
    public const float MEMBRANE_RIGIDITY_MOBILITY_MODIFIER = 0.1f;

    /// <summary>
    ///   How much ATP does engulf mode cost per second
    /// </summary>
    public const float ENGULFING_ATP_COST_PER_SECOND = 1.5f;

    /// <summary>
    ///   The speed reduction when a cell is in engulfing mode.
    /// </summary>
    public const float ENGULFING_MOVEMENT_DIVISION = 1.7f;

    /// <summary>
    ///   The speed reduction when a cell is being engulfed.
    /// </summary>
    public const float ENGULFED_MOVEMENT_DIVISION = 10.0f;

    /// <summary>
    ///   The minimum size ratio between a cell and a possible engulfing victim.
    /// </summary>
    public const float ENGULF_SIZE_RATIO_REQ = 1.5f;

    /// <summary>
    ///   The amount of hp per second of damage when being engulfed
    /// </summary>
    public const float ENGULF_DAMAGE = 45.0f;

    /// <summary>
    ///   How much ATP does binding mode cost per second
    /// </summary>
    public const float BINDING_ATP_COST_PER_SECOND = 2.0f;

    /// <summary>
    ///   Damage a single pilus stab does
    /// </summary>
    public const float PILUS_BASE_DAMAGE = 3.0f;

    /// <summary>
    ///   Osmoregulation ATP cost per second per hex
    /// </summary>
    public const float ATP_COST_FOR_OSMOREGULATION = 1.0f;

    /// <summary>
    ///   The default contact store count for objects using contact reporting
    /// </summary>
    public const int DEFAULT_STORE_CONTACTS_COUNT = 4;

    // Darwinian Evo Values
    public const int CREATURE_DEATH_POPULATION_LOSS = -60;
    public const int CREATURE_KILL_POPULATION_GAIN = 50;
    public const int CREATURE_SCAVENGE_POPULATION_GAIN = 10;
    public const int CREATURE_REPRODUCE_POPULATION_GAIN = 50;
    public const int CREATURE_ESCAPE_POPULATION_GAIN = 50;

    public const int PLAYER_DEATH_POPULATION_LOSS_CONSTANT = -20;
    public const float PLAYER_DEATH_POPULATION_LOSS_COEFFICIENT = 1 / 1.5f;
    public const int PLAYER_REPRODUCTION_POPULATION_GAIN_CONSTANT = 50;
    public const float PLAYER_REPRODUCTION_POPULATION_GAIN_COEFFICIENT = 1.2f;

    /// <summary>
    ///   How often a microbe can get the engulf escape population bonus
    /// </summary>
    public const float CREATURE_ESCAPE_INTERVAL = 5;

    public const int BASE_MUTATION_POINTS = 100;

    public const int ORGANELLE_REMOVE_COST = 10;
    public const int ORGANELLE_MOVE_COST = 5;

    // Corpse info
    public const float CORPSE_COMPOUND_COMPENSATION = 8.0f;
    public const int CORPSE_CHUNK_DIVISOR = 3;
    public const float CORPSE_CHUNK_AMOUNT_DIVISOR = 3.0f;
    public const float CHUNK_ENGULF_COMPOUND_DIVISOR = 30.0f;

    /// <summary>
    ///   The drag force is calculated by taking the current velocity
    ///   and multiplying it by this. This must be negative!
    /// </summary>
    public const float CELL_DRAG_MULTIPLIER = -0.12f;

    public const float CELL_SIZE_DRAG_MULTIPLIER = -0.003f;

    /// <summary>
    ///   If drag is below this it isn't applied to let the cells come to a halt properly
    /// </summary>
    public const float CELL_REQUIRED_DRAG_BEFORE_APPLY = 0.0033f;

    public const float CHEMORECEPTOR_RANGE_MIN = 2;
    public const float CHEMORECEPTOR_RANGE_MAX = 700;
    public const float CHEMORECEPTOR_RANGE_DEFAULT = 350;
    public const float CHEMORECEPTOR_AMOUNT_MIN = 1;
    public const float CHEMORECEPTOR_AMOUNT_MAX = 5000;
    public const float CHEMORECEPTOR_AMOUNT_DEFAULT = 100;
    public const float CHEMORECEPTOR_COMPOUND_UPDATE_INTERVAL = 0.25f;
    public const string CHEMORECEPTOR_DEFAULT_COMPOUND_NAME = "glucose";

    /// <summary>
    ///   This should be the max needed hexes (nucleus {10} * 6-way symmetry)
    /// </summary>
    public const int MAX_HOVER_HEXES = 60;

    public const int MAX_SYMMETRY = 6;

    // Cell Colors
    public const float MIN_COLOR = 0.0f;
    public const float MAX_COLOR = 0.9f;

    public const float MIN_COLOR_MUTATION = -0.2f;
    public const float MAX_COLOR_MUTATION = 0.2f;

    public const float MIN_OPACITY = 0.5f;
    public const float MAX_OPACITY = 1.8f;

    public const float MIN_OPACITY_CHITIN = 0.4f;
    public const float MAX_OPACITY_CHITIN = 1.2f;

    // Min Opacity Mutation
    public const float MIN_OPACITY_MUTATION = -0.01f;
    public const float MAX_OPACITY_MUTATION = 0.01f;

    // Mutation Variables
    public const float MUTATION_BACTERIA_TO_EUKARYOTE = 0.01f;
    public const float MUTATION_CREATION_RATE = 0.25f;
    public const float MUTATION_NEW_ORGANELLE_CHANCE = 0.25f;
    public const float MUTATION_DELETION_RATE = 0.05f;
    public const float MUTATION_REPLACEMENT_RATE = 0.1f;

    // Max fear and aggression and activity
    public const float MAX_SPECIES_AGGRESSION = 400.0f;
    public const float MAX_SPECIES_FEAR = 400.0f;
    public const float MAX_SPECIES_ACTIVITY = 400.0f;
    public const float MAX_SPECIES_FOCUS = 400.0f;
    public const float MAX_SPECIES_OPPORTUNISM = 400.0f;

    public const float DEFAULT_BEHAVIOUR_VALUE = 100.0f;

    // Bacterial Colony configuration
    public const int MIN_BACTERIAL_COLONY_SIZE = 2;
    public const int MAX_BACTERIAL_COLONY_SIZE = 6;
    public const int MIN_BACTERIAL_LINE_SIZE = 3;
    public const int MAX_BACTERIAL_LINE_SIZE = 7;

    // What is divided during fear and aggression calculations in the AI
    public const float AGGRESSION_DIVISOR = 25.0f;
    public const float FEAR_DIVISOR = 25.0f;
    public const float ACTIVITY_DIVISOR = 100.0f;
    public const float FOCUS_DIVISOR = 100.0f;
    public const float OPPORTUNISM_DIVISOR = 100.0f;

    // Cooldown for AI for toggling engulfing
    public const float AI_ENGULF_INTERVAL = 300;

    // if you are gaining less then this amount of compound per turn you are much more likely to turn randomly
    public const float AI_COMPOUND_BIAS = -10.0f;

    /// <summary>
    ///   Threshold to not be stuck in tiny local maxima during gradient ascent algorithms.
    /// </summary>
    public const float AI_GRADIENT_DETECTION_THRESHOLD = 0.005f;

    public const float AI_BASE_MOVEMENT = 1.0f;
    public const float AI_FOCUSED_MOVEMENT = 1.0f;
    public const float AI_ENGULF_STOP_DISTANCE = 0.8f;

    // Personality Mutation
    public const float MAX_SPECIES_PERSONALITY_MUTATION = 40.0f;
    public const float MIN_SPECIES_PERSONALITY_MUTATION = -40.0f;

    // Genus splitting and name mutation
    public const int MUTATION_WORD_EDIT = 10;
    public const int DIFFERENCES_FOR_GENUS_SPLIT = 1;

    /// <summary>
    ///   How many steps forward of the population simulation to do when auto-evo looks at the results of mutations
    ///   etc. for which is the most beneficial
    /// </summary>
    public const int AUTO_EVO_VARIANT_SIMULATION_STEPS = 15;

    /// <summary>
    ///   Populations of species that are under this will be killed off by auto-evo
    /// </summary>
    public const int AUTO_EVO_MINIMUM_VIABLE_POPULATION = 20;

    // Auto evo population algorithm tweak variables
    // TODO: move all of these into auto-evo_parameters.json
    public const int AUTO_EVO_MINIMUM_MOVE_POPULATION = 200;
    public const float AUTO_EVO_MINIMUM_MOVE_POPULATION_FRACTION = 0.1f;
    public const float AUTO_EVO_MAXIMUM_MOVE_POPULATION_FRACTION = 0.8f;
    public const float AUTO_EVO_ATP_USE_SCORE_MULTIPLIER = 0.0033f;
    public const float AUTO_EVO_GLUCOSE_USE_SCORE_MULTIPLIER = 1.0f;
    public const float AUTO_EVO_ENGULF_PREDATION_SCORE = 100;
    public const float AUTO_EVO_PILUS_PREDATION_SCORE = 20;
    public const float AUTO_EVO_TOXIN_PREDATION_SCORE = 100;
    public const float AUTO_EVO_ENGULF_LUCKY_CATCH_PROBABILITY = 0.1f;
    public const float AUTO_EVO_CHUNK_LEAK_MULTIPLIER = 0.1f;
    public const float AUTO_EVO_PREDATION_ENERGY_MULTIPLIER = 0.4f;
    public const float AUTO_EVO_SUNLIGHT_ENERGY_AMOUNT = 100000;
    public const float AUTO_EVO_COMPOUND_ENERGY_AMOUNT = 1200;
    public const float AUTO_EVO_CHUNK_ENERGY_AMOUNT = 90000000;
    public const float AUTO_EVO_CHUNK_AMOUNT_NERF = 0.01f;
    public const int AUTO_EVO_MINIMUM_SPECIES_SIZE_BEFORE_SPLIT = 80;
    public const bool AUTO_EVO_ALLOW_SPECIES_SPLIT_ON_NO_MUTATION = true;

    /// <summary>
    ///   How much auto-evo affects the player species compared to the normal amount
    /// </summary>
    public const float AUTO_EVO_PLAYER_STRENGTH_FRACTION = 0.2f;

    public const int EDITOR_TIME_JUMP_MILLION_YEARS = 100;

    public const float GLUCOSE_REDUCTION_RATE = 0.8f;
    public const float GLUCOSE_MIN = 0.0f;

<<<<<<< HEAD
=======
    // TODO: bump this back up once we resolve the performance bottleneck
    public const int DEFAULT_MAX_SPAWNED_ENTITIES = 110;
>>>>>>> 44c2d809
    public const int MAX_SPAWNS_PER_FRAME = 1;

    public const float TIME_BEFORE_TUTORIAL_CAN_PAUSE = 0.01f;

    public const float MICROBE_MOVEMENT_EXPLAIN_TUTORIAL_DELAY = 17.0f;
    public const float MICROBE_MOVEMENT_TUTORIAL_REQUIRE_DIRECTION_PRESS_TIME = 2.2f;
    public const float TUTORIAL_COMPOUND_POSITION_UPDATE_INTERVAL = 0.2f;
    public const float GLUCOSE_TUTORIAL_TRIGGER_ENABLE_FREE_STORAGE_SPACE = 0.14f;
    public const float GLUCOSE_TUTORIAL_COLLECT_BEFORE_COMPLETE = 0.21f;
    public const float MICROBE_REPRODUCTION_TUTORIAL_DELAY = 180;
    public const float HIDE_MICROBE_STAYING_ALIVE_TUTORIAL_AFTER = 60;
    public const float MICROBE_EDITOR_BUTTON_TUTORIAL_DELAY = 20;

    /// <summary>
    ///   Used to limit how often the hover indicator panel are
    ///   updated. Default value is every 0.1 seconds.
    /// </summary>
    public const float HOVER_PANEL_UPDATE_INTERVAL = 0.1f;

    public const float TOOLTIP_OFFSET = 20;
    public const float TOOLTIP_DEFAULT_DELAY = 1.0f;
    public const float TOOLTIP_FADE_SPEED = 0.25f;

    public const float EDITOR_ARROW_OFFSET = 3.5f;
    public const float EDITOR_ARROW_INTERPOLATE_SPEED = 0.5f;

    public const float MINIMUM_RUNNABLE_PROCESS_FRACTION = 0.00001f;

    public const float DEFAULT_PROCESS_SPINNER_SPEED = 365.0f;
    public const float DEFAULT_PROCESS_STATISTICS_AVERAGE_INTERVAL = 0.4f;

    /// <summary>
    ///   Main menu cancel priority. Main menu handles the cancel action for sub menus that don't have special needs
    ///   regarding exiting them <see cref="PAUSE_MENU_CANCEL_PRIORITY"/>
    /// </summary>
    public const int MAIN_MENU_CANCEL_PRIORITY = -3;

    /// <summary>
    ///   Pause menu has lower cancel priority to avoid handling canceling being in the menu if a an open sub menu
    ///   has special actions it needs to do
    /// </summary>
    public const int PAUSE_MENU_CANCEL_PRIORITY = -2;

    public const int SUBMENU_CANCEL_PRIORITY = -1;

    /// <summary>
    ///   Popups have a highest priority to ensure they can react first.
    /// </summary>
    public const int POPUP_CANCEL_PRIORITY = int.MaxValue;

    /// <summary>
    ///   Maximum amount of snapshots to store in patch history.
    /// </summary>
    public const int PATCH_HISTORY_RANGE = 10;

    /// <summary>
    ///   The maximum limit for amount of events by time period to store in <see cref="GameWorld"/>.
    /// </summary>
    public const int GLOBAL_EVENT_LOG_CAP = 20;

    /// <summary>
    ///   Extra margin used to show cells that the player hovers over with the mouse. This is done to make it easier
    ///   to see what small cells are.
    ///   Specifically for use with LengthSquared.
    /// </summary>
    public const float MICROBE_HOVER_DETECTION_EXTRA_RADIUS_SQUARED = 2 * 2;

    /// <summary>
    ///   All Nodes tagged with this are handled by the spawn system for despawning
    /// </summary>
    public const string SPAWNED_GROUP = "spawned";

    /// <summary>
    ///   All Nodes tagged with this are handled by the timed life system for despawning
    /// </summary>
    public const string TIMED_GROUP = "timed";

    /// <summary>
    ///   All RigidBody nodes tagged with this are affected by currents by the fluid system
    /// </summary>
    public const string FLUID_EFFECT_GROUP = "fluid_effect";

    /// <summary>
    ///   All Nodes tagged with this are handled by the process system. Can't be just "process" as that conflicts with
    ///   godot idle_process and process, at least I think it does.
    /// </summary>
    public const string PROCESS_GROUP = "run_processes";

    /// <summary>
    ///   All Nodes tagged with this are handled by the ai system
    /// </summary>
    public const string AI_GROUP = "ai";

    /// <summary>
    ///   All Nodes tagged with this are considered Microbes that the AI can react to
    /// </summary>
    public const string AI_TAG_MICROBE = "microbe";

    /// <summary>
    ///   All Nodes tagged with this are considered FloatingChunks that the AI can react to
    /// </summary>
    public const string AI_TAG_CHUNK = "chunk";

    public const string DELETION_HOLD_LOAD = "load";
    public const string DELETION_HOLD_MICROBE_EDITOR = "microbe_editor";

    public const string CONFIGURATION_FILE = "user://thrive_settings.json";
    public const string WORKSHOP_DATA_FILE = "user://workshop_data.json";

    public const string SAVE_FOLDER = "user://saves";

    public const string EXPLICIT_PATH_PREFIX = "file://";

    public const string SCREENSHOT_FOLDER = "user://screenshots";

    public const string LOGS_FOLDER_NAME = "logs";
    public const string LOGS_FOLDER = "user://" + LOGS_FOLDER_NAME;

    public const string JSON_DEBUG_OUTPUT_FILE = LOGS_FOLDER + "/json_debug.txt";

    public const string LICENSE_FILE = "res://LICENSE.txt";
    public const string STEAM_LICENSE_FILE = "res://doc/steam_license_readme.txt";
    public const string ASSETS_README = "res://assets/README.txt";
    public const string ASSETS_LICENSE_FILE = "res://assets/LICENSE.txt";
    public const string GODOT_LICENSE_FILE = "res://doc/GodotLicense.txt";
    public const string OFL_LICENSE_FILE = "res://assets/OFL.txt";
    public const string GPL_LICENSE_FILE = "res://gpl.txt";

<<<<<<< HEAD
    public const string GENERATE_SPAWN_SYSTEM_NOISE_IMAGE_PATH = "user://spawn_system_noise.bmp";
=======
    public const string ASSETS_GUI_BEVEL_FOLDER = "res://assets/textures/gui/bevel";
>>>>>>> 44c2d809

    /// <summary>
    ///   Internal Godot name for the default audio output device
    /// </summary>
    public const string DEFAULT_AUDIO_OUTPUT_DEVICE_NAME = "Default";

    /// <summary>
    ///   This is just here to make it easier to debug saves
    /// </summary>
    public const Formatting SAVE_FORMATTING = Formatting.None;

    /// <summary>
    ///   If set to false, saving related errors are re-thrown to make debugging easier
    /// </summary>
    public const bool CATCH_SAVE_ERRORS = true;

    /// <summary>
    ///   JSON traces longer than this are not printed to the console
    /// </summary>
    public const int MAX_JSON_ERROR_LENGTH_FOR_CONSOLE = 20000;

    public const string FILE_NAME_DISALLOWED_CHARACTERS = "<>:\"/\\|?*\0";
    public const string SAVE_EXTENSION = "thrivesave";
    public const string SAVE_EXTENSION_WITH_DOT = "." + SAVE_EXTENSION;
    public const string SAVE_BACKUP_SUFFIX = ".backup" + SAVE_EXTENSION_WITH_DOT;

    public const int SAVE_LIST_SCREENSHOT_HEIGHT = 720;

    public const int KIBIBYTE = 1024;
    public const int MEBIBYTE = 1024 * KIBIBYTE;

    /// <summary>
    ///   Delay for the compound row to hide when standing still and compound amount is 0.
    /// </summary>
    public const float COMPOUND_HOVER_INFO_REMOVE_DELAY = 0.5f;

    /// <summary>
    ///   Compound changes below this value are ignored while mouse world position doesn't change.
    /// </summary>
    public const float COMPOUND_HOVER_INFO_THRESHOLD = 2.5f;

    /// <summary>
    ///   Minimum amount for the very little category in the hover info.
    /// </summary>
    public const float COMPOUND_DENSITY_CATEGORY_VERY_LITTLE = 0.5f;

    /// <summary>
    ///   Minimum amount for the little category in the hover info.
    /// </summary>
    public const float COMPOUND_DENSITY_CATEGORY_LITTLE = 10f;

    /// <summary>
    ///   Minimum amount for the some category in the hover info.
    /// </summary>
    public const float COMPOUND_DENSITY_CATEGORY_SOME = 50f;

    /// <summary>
    ///   Minimum amount for the fair amount category in the hover info.
    /// </summary>
    public const float COMPOUND_DENSITY_CATEGORY_FAIR_AMOUNT = 200f;

    /// <summary>
    ///   Minimum amount for the quite a bit category in the hover info.
    /// </summary>
    public const float COMPOUND_DENSITY_CATEGORY_QUITE_A_BIT = 400f;

    /// <summary>
    ///   Minimum amount for the an abundance category in the hover info.
    /// </summary>
    public const float COMPOUND_DENSITY_CATEGORY_AN_ABUNDANCE = 600f;

    /// <summary>
    ///   Regex for species name validation.
    /// </summary>
    public const string SPECIES_NAME_REGEX = "^(?<genus>[a-zA-Z0-9]+) (?<epithet>[a-zA-Z0-9]+)$";

    public const string MOD_INFO_FILE_NAME = "thrive_mod.json";

    /// <summary>
    ///   Minimum hex distance before the same render priority.
    /// </summary>
    public const int HEX_RENDER_PRIORITY_DISTANCE = 4;

<<<<<<< HEAD
    public const float SECTOR_SIZE = 64f;

    /// <summary>
    ///   The radius of sectors loaded around the player
    /// </summary>
    public const int SECTOR_LOAD_RADIUS = 5;

    /// <summary>
    ///   The radius of sectors around the player after which sectors are unloaded
    /// </summary>
    public const int SECTOR_UNLOAD_RADIUS = 7;
=======
    public const string DISABLE_VIDEOS_LAUNCH_OPTION = "--thrive-disable-videos";
>>>>>>> 44c2d809

    /// <summary>
    ///   The duration for which a save is considered recently performed.
    /// </summary>
    /// <remarks>
    ///   <para>
    ///     Not a const because TimeSpan is not a primitive.
    ///   </para>
    /// </remarks>
    public static readonly TimeSpan RecentSaveTime = TimeSpan.FromSeconds(15);

    /// <summary>
    ///   Locations mods are searched in. The last location is considered to be the user openable and editable folder
    /// </summary>
    /// <remarks>
    ///   <para>
    ///     These must be preprocessed with GlobalizePath as otherwise relative paths will break when the first mod
    ///     .pck file is loaded.
    ///     TODO: might be nice to move to some other place as this got pretty long and complicated due to pck loading
    ///     messing with the current working directory.
    ///   </para>
    /// </remarks>
    public static readonly IReadOnlyList<string> ModLocations = new[]
    {
        OS.HasFeature("standalone") ?
            Path.Combine(
                Path.GetDirectoryName(OS.GetExecutablePath()) ??
                throw new InvalidOperationException("no current executable path"), "mods") :
            ProjectSettings.GlobalizePath("res://mods"),
        "user://mods",
    };

    // Following is a hacky way to ensure some conditions apply on the constants defined here.
    // When the constants don't follow a set of conditions a warning is raised, which CI treats as an error.
    // Or maybe it raises an actual error. Anyway this seems good enough for now to do some stuff

#pragma warning disable CA1823 // unused fields

    // ReSharper disable UnreachableCode HeuristicUnreachableCode
    private const uint MinimumMovePopIsHigherThanMinimumViable =
        (AUTO_EVO_MINIMUM_MOVE_POPULATION * AUTO_EVO_MINIMUM_MOVE_POPULATION_FRACTION >=
            AUTO_EVO_MINIMUM_VIABLE_POPULATION) ?
            0 :
            -42;

    private const uint MinimumRunnableProcessFractionIsAboveEpsilon =
        (MINIMUM_RUNNABLE_PROCESS_FRACTION > MathUtils.EPSILON) ? 0 : -42;

    // ReSharper restore UnreachableCode HeuristicUnreachableCode
#pragma warning restore CA1823

    /// <summary>
    ///   This needs to be a separate field to make this only be calculated once needed the first time
    /// </summary>
    private static readonly string GameVersion = FetchVersion();

    /// <summary>
    ///   Game version
    /// </summary>
    public static string Version => GameVersion;

    public static string UserFolderAsNativePath => OS.GetUserDataDir().Replace('\\', '/');

    private static string FetchVersion()
    {
        try
        {
            var assembly = Assembly.GetExecutingAssembly();
            var version = assembly.GetName().Version;
            var versionSuffix =
                (AssemblyInformationalVersionAttribute[])assembly.GetCustomAttributes(
                    typeof(AssemblyInformationalVersionAttribute), false);
            return $"{version}" + versionSuffix[0].InformationalVersion;
        }
        catch (Exception error)
        {
            GD.Print("Error getting version: ", error);
            return "error (" + error.GetType().Name + ")";
        }
    }
}<|MERGE_RESOLUTION|>--- conflicted
+++ resolved
@@ -451,11 +451,6 @@
     public const float GLUCOSE_REDUCTION_RATE = 0.8f;
     public const float GLUCOSE_MIN = 0.0f;
 
-<<<<<<< HEAD
-=======
-    // TODO: bump this back up once we resolve the performance bottleneck
-    public const int DEFAULT_MAX_SPAWNED_ENTITIES = 110;
->>>>>>> 44c2d809
     public const int MAX_SPAWNS_PER_FRAME = 1;
 
     public const float TIME_BEFORE_TUTORIAL_CAN_PAUSE = 0.01f;
@@ -584,11 +579,9 @@
     public const string OFL_LICENSE_FILE = "res://assets/OFL.txt";
     public const string GPL_LICENSE_FILE = "res://gpl.txt";
 
-<<<<<<< HEAD
     public const string GENERATE_SPAWN_SYSTEM_NOISE_IMAGE_PATH = "user://spawn_system_noise.bmp";
-=======
+
     public const string ASSETS_GUI_BEVEL_FOLDER = "res://assets/textures/gui/bevel";
->>>>>>> 44c2d809
 
     /// <summary>
     ///   Internal Godot name for the default audio output device
@@ -672,7 +665,6 @@
     /// </summary>
     public const int HEX_RENDER_PRIORITY_DISTANCE = 4;
 
-<<<<<<< HEAD
     public const float SECTOR_SIZE = 64f;
 
     /// <summary>
@@ -684,9 +676,8 @@
     ///   The radius of sectors around the player after which sectors are unloaded
     /// </summary>
     public const int SECTOR_UNLOAD_RADIUS = 7;
-=======
+
     public const string DISABLE_VIDEOS_LAUNCH_OPTION = "--thrive-disable-videos";
->>>>>>> 44c2d809
 
     /// <summary>
     ///   The duration for which a save is considered recently performed.
