--- conflicted
+++ resolved
@@ -7,15 +7,9 @@
 msgstr ""
 "Project-Id-Version: PROJECT VERSION\n"
 "Report-Msgid-Bugs-To: EMAIL@ADDRESS\n"
-<<<<<<< HEAD
 "POT-Creation-Date: 2021-08-13 10:07+0300\n"
-"PO-Revision-Date: 2021-08-10 19:33+0000\n"
-"Last-Translator: Sofia Souza Dias Silva <sofiachocolate100@gmail.com>\n"
-=======
-"POT-Creation-Date: 2021-08-05 12:51+0200\n"
 "PO-Revision-Date: 2021-08-13 05:59+0000\n"
 "Last-Translator: Capivaresco <deepohsix@gmail.com>\n"
->>>>>>> 93d807a6
 "Language-Team: Portuguese (Brazil) <https://translate."
 "revolutionarygamesstudio.com/projects/thrive/thrive-game/pt_BR/>\n"
 "Language: pt_BR\n"
@@ -30,11 +24,6 @@
 #: ../simulation_parameters/common/help_texts.json:85
 msgid "MICROBE_STAGE_HELP_MESSAGE_1"
 msgstr ""
-<<<<<<< HEAD
-"Use W, A, S, D e o mouse para se mover. Pressione E para lançar oxitoxina "
-"se você tiver um vacúolo de toxinas. Aperte G para ativar ou desativar o "
-"modo de engolir."
-=======
 "Use [thrive:input]g_move_forward[/thrive:input],[thrive:input]g_move_left[/th"
 "rive:input],[thrive:input]g_move_backwards[/thrive:input],[thrive:input]g_mov"
 "e_right[/thrive:input] e o mouse para se mover. Pressione "
@@ -42,7 +31,6 @@
 "\"oxytoxy\"][/thrive:compound] se você tiver um vacúolo de toxinas. Aperte "
 "[thrive:input]g_toggle_engulf[/thrive:input] para ativar ou desativar o modo "
 "de engolir."
->>>>>>> 93d807a6
 
 #: ../simulation_parameters/common/help_texts.json:10
 #: ../simulation_parameters/common/help_texts.json:88
@@ -63,16 +51,10 @@
 msgid "MICROBE_STAGE_HELP_MESSAGE_4"
 msgstr ""
 "Você também pode engolir células, bactérias, pedaços de ferro e de células "
-<<<<<<< HEAD
-"menores que você pressionando G. Isso custará ATP adicional e sua célula "
-"irá se mover mais lentamente. Não esqueça de pressionar G uma segunda vez "
-"para parar de engolir."
-=======
 "menores que você pressionando [thrive:input]g_toggle_engulf[/thrive:input]. "
 "Isso custará ATP adicional e sua célula irá se mover mais lentamente. Não "
 "esqueça de pressionar [thrive:input]g_toggle_engulf[/thrive:input] uma "
 "segunda vez para parar de engolir."
->>>>>>> 93d807a6
 
 #: ../simulation_parameters/common/help_texts.json:22
 #: ../simulation_parameters/common/help_texts.json:97
@@ -214,19 +196,12 @@
 msgstr ""
 "A cada geração, você tem 100 Pontos de Mutação (PM) para gastar, e cada "
 "mudança (ou mutação) vai custar uma certa quantidade desses pontos. "
-<<<<<<< HEAD
-"Adicionar ou remover organelas custam MP. Porém remover organelas que "
-"foram adicionadas na sessão atual devolvem os MP. Você pode remover ou "
-"mover uma organela clicando nela com o botão direito e selecionando a ação "
-"no menu pop-up. É possível girar as organelas com A e D."
-=======
 "Adicionar ou remover organelas custam PM. Porém, remover organelas que foram "
 "adicionadas na sessão atual devolvem os MP. Você pode remover ou mover uma "
 "organela clicando nela com o botão direito e selecionando a ação no menu pop-"
 "up. É possível girar as organelas com "
 "[thrive:input]e_rotate_left[/thrive:input] e "
 "[thrive:input]e_rotate_right[/thrive:input]."
->>>>>>> 93d807a6
 
 #: ../simulation_parameters/common/help_texts.json:78
 msgid "MICROBE_EDITOR_HELP_MESSAGE_5"
